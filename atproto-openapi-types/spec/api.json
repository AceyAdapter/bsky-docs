{
  "openapi": "3.1.0",
  "info": {
    "title": "AT Protocol XRPC API",
    "summary": "An unofficial conversion of AT Protocol's lexicons to OpenAPI's schema format.",
    "version": "0.0.0",
    "license": {
      "name": "MIT License",
      "identifier": "MIT"
    }
  },
  "servers": [
    {
      "url": "https://bsky.social/xrpc/",
      "description": "AT Protocol PDS XRPC server"
    },
    {
      "url": "https://api.bsky.app/xrpc/",
      "description": "AT Protocol AppView XRPC server"
    }
  ],
  "paths": {
    "/app.bsky.actor.getPreferences": {
      "get": {
        "tags": [
          "app.bsky.actor"
        ],
        "description": "Get private preferences attached to the account.",
        "operationId": "app.bsky.actor.getPreferences",
        "security": [
          {
            "Bearer": []
          }
        ],
        "responses": {
          "200": {
            "description": "OK",
            "content": {
              "application/json": {
                "schema": {
                  "type": "object",
                  "required": [
                    "preferences"
                  ],
                  "properties": {
                    "preferences": {
                      "$ref": "#/components/schemas/app.bsky.actor.defs.preferences"
                    }
                  }
                }
              }
            }
          },
          "400": {
            "description": "Bad Request",
            "content": {
              "application/json": {
                "schema": {
                  "type": "object",
                  "required": [
                    "error",
                    "message"
                  ],
                  "properties": {
                    "error": {
                      "type": "string",
                      "enum": [
                        "InvalidRequest",
                        "ExpiredToken",
                        "InvalidToken"
                      ]
                    },
                    "message": {
                      "type": "string"
                    }
                  }
                }
              }
            }
          },
          "401": {
            "description": "Unauthorized",
            "content": {
              "application/json": {
                "schema": {
                  "type": "object",
                  "required": [
                    "error",
                    "message"
                  ],
                  "properties": {
                    "error": {
                      "const": "AuthMissing"
                    },
                    "message": {
                      "type": "string"
                    }
                  }
                }
              }
            }
          }
        }
      }
    },
    "/app.bsky.actor.getProfile": {
      "get": {
        "tags": [
          "app.bsky.actor"
        ],
        "description": "Get detailed profile view of an actor.",
        "operationId": "app.bsky.actor.getProfile",
        "security": [
          {
            "Bearer": []
          }
        ],
        "parameters": [
          {
            "name": "actor",
            "in": "query",
            "required": true,
            "schema": {
              "type": "string",
              "format": "at-identifier"
            }
          }
        ],
        "responses": {
          "200": {
            "description": "OK",
            "content": {
              "application/json": {
                "schema": {
                  "$ref": "#/components/schemas/app.bsky.actor.defs.profileViewDetailed"
                }
              }
            }
          },
          "400": {
            "description": "Bad Request",
            "content": {
              "application/json": {
                "schema": {
                  "type": "object",
                  "required": [
                    "error",
                    "message"
                  ],
                  "properties": {
                    "error": {
                      "type": "string",
                      "enum": [
                        "InvalidRequest",
                        "ExpiredToken",
                        "InvalidToken"
                      ]
                    },
                    "message": {
                      "type": "string"
                    }
                  }
                }
              }
            }
          },
          "401": {
            "description": "Unauthorized",
            "content": {
              "application/json": {
                "schema": {
                  "type": "object",
                  "required": [
                    "error",
                    "message"
                  ],
                  "properties": {
                    "error": {
                      "const": "AuthMissing"
                    },
                    "message": {
                      "type": "string"
                    }
                  }
                }
              }
            }
          }
        }
      }
    },
    "/app.bsky.actor.getProfiles": {
      "get": {
        "tags": [
          "app.bsky.actor"
        ],
        "description": "Get detailed profile views of multiple actors.",
        "operationId": "app.bsky.actor.getProfiles",
        "security": [
          {
            "Bearer": []
          }
        ],
        "parameters": [
          {
            "name": "actors",
            "in": "query",
            "required": true,
            "schema": {
              "type": "array",
              "items": {
                "type": "string",
                "format": "at-identifier"
              },
              "maxItems": 25
            }
          }
        ],
        "responses": {
          "200": {
            "description": "OK",
            "content": {
              "application/json": {
                "schema": {
                  "type": "object",
                  "required": [
                    "profiles"
                  ],
                  "properties": {
                    "profiles": {
                      "type": "array",
                      "items": {
                        "$ref": "#/components/schemas/app.bsky.actor.defs.profileViewDetailed"
                      }
                    }
                  }
                }
              }
            }
          },
          "400": {
            "description": "Bad Request",
            "content": {
              "application/json": {
                "schema": {
                  "type": "object",
                  "required": [
                    "error",
                    "message"
                  ],
                  "properties": {
                    "error": {
                      "type": "string",
                      "enum": [
                        "InvalidRequest",
                        "ExpiredToken",
                        "InvalidToken"
                      ]
                    },
                    "message": {
                      "type": "string"
                    }
                  }
                }
              }
            }
          },
          "401": {
            "description": "Unauthorized",
            "content": {
              "application/json": {
                "schema": {
                  "type": "object",
                  "required": [
                    "error",
                    "message"
                  ],
                  "properties": {
                    "error": {
                      "const": "AuthMissing"
                    },
                    "message": {
                      "type": "string"
                    }
                  }
                }
              }
            }
          }
        }
      }
    },
    "/app.bsky.actor.getSuggestions": {
      "get": {
        "tags": [
          "app.bsky.actor"
        ],
        "description": "Get a list of suggested actors, used for discovery.",
        "operationId": "app.bsky.actor.getSuggestions",
        "security": [
          {
            "Bearer": []
          }
        ],
        "parameters": [
          {
            "name": "limit",
            "in": "query",
            "required": false,
            "schema": {
              "type": "integer",
              "minimum": 1,
              "maximum": 100,
              "default": 50
            }
          },
          {
            "name": "cursor",
            "in": "query",
            "required": false,
            "schema": {
              "type": "string"
            }
          }
        ],
        "responses": {
          "200": {
            "description": "OK",
            "content": {
              "application/json": {
                "schema": {
                  "type": "object",
                  "required": [
                    "actors"
                  ],
                  "properties": {
                    "cursor": {
                      "type": "string"
                    },
                    "actors": {
                      "type": "array",
                      "items": {
                        "$ref": "#/components/schemas/app.bsky.actor.defs.profileView"
                      }
                    }
                  }
                }
              }
            }
          },
          "400": {
            "description": "Bad Request",
            "content": {
              "application/json": {
                "schema": {
                  "type": "object",
                  "required": [
                    "error",
                    "message"
                  ],
                  "properties": {
                    "error": {
                      "type": "string",
                      "enum": [
                        "InvalidRequest",
                        "ExpiredToken",
                        "InvalidToken"
                      ]
                    },
                    "message": {
                      "type": "string"
                    }
                  }
                }
              }
            }
          },
          "401": {
            "description": "Unauthorized",
            "content": {
              "application/json": {
                "schema": {
                  "type": "object",
                  "required": [
                    "error",
                    "message"
                  ],
                  "properties": {
                    "error": {
                      "const": "AuthMissing"
                    },
                    "message": {
                      "type": "string"
                    }
                  }
                }
              }
            }
          }
        }
      }
    },
    "/app.bsky.actor.putPreferences": {
      "post": {
        "tags": [
          "app.bsky.actor"
        ],
        "description": "Set the private preferences attached to the account.",
        "operationId": "app.bsky.actor.putPreferences",
        "security": [
          {
            "Bearer": []
          }
        ],
        "requestBody": {
          "required": true,
          "content": {
            "application/json": {
              "schema": {
                "type": "object",
                "required": [
                  "preferences"
                ],
                "properties": {
                  "preferences": {
                    "$ref": "#/components/schemas/app.bsky.actor.defs.preferences"
                  }
                }
              }
            }
          }
        },
        "responses": {
          "200": {
            "description": "OK"
          },
          "400": {
            "description": "Bad Request",
            "content": {
              "application/json": {
                "schema": {
                  "type": "object",
                  "required": [
                    "error",
                    "message"
                  ],
                  "properties": {
                    "error": {
                      "type": "string",
                      "enum": [
                        "InvalidRequest",
                        "ExpiredToken",
                        "InvalidToken"
                      ]
                    },
                    "message": {
                      "type": "string"
                    }
                  }
                }
              }
            }
          },
          "401": {
            "description": "Unauthorized",
            "content": {
              "application/json": {
                "schema": {
                  "type": "object",
                  "required": [
                    "error",
                    "message"
                  ],
                  "properties": {
                    "error": {
                      "const": "AuthMissing"
                    },
                    "message": {
                      "type": "string"
                    }
                  }
                }
              }
            }
          }
        }
      }
    },
    "/app.bsky.actor.searchActors": {
      "get": {
        "tags": [
          "app.bsky.actor"
        ],
        "description": "Find actors (profiles) matching search criteria.",
        "operationId": "app.bsky.actor.searchActors",
        "security": [
          {
            "Bearer": []
          }
        ],
        "parameters": [
          {
            "name": "term",
            "in": "query",
            "description": "DEPRECATED: use 'q' instead.",
            "required": false,
            "schema": {
              "type": "string",
              "description": "DEPRECATED: use 'q' instead."
            }
          },
          {
            "name": "q",
            "in": "query",
            "description": "Search query string. Syntax, phrase, boolean, and faceting is unspecified, but Lucene query syntax is recommended.",
            "required": false,
            "schema": {
              "type": "string",
              "description": "Search query string. Syntax, phrase, boolean, and faceting is unspecified, but Lucene query syntax is recommended."
            }
          },
          {
            "name": "limit",
            "in": "query",
            "required": false,
            "schema": {
              "type": "integer",
              "minimum": 1,
              "maximum": 100,
              "default": 25
            }
          },
          {
            "name": "cursor",
            "in": "query",
            "required": false,
            "schema": {
              "type": "string"
            }
          }
        ],
        "responses": {
          "200": {
            "description": "OK",
            "content": {
              "application/json": {
                "schema": {
                  "type": "object",
                  "required": [
                    "actors"
                  ],
                  "properties": {
                    "cursor": {
                      "type": "string"
                    },
                    "actors": {
                      "type": "array",
                      "items": {
                        "$ref": "#/components/schemas/app.bsky.actor.defs.profileView"
                      }
                    }
                  }
                }
              }
            }
          },
          "400": {
            "description": "Bad Request",
            "content": {
              "application/json": {
                "schema": {
                  "type": "object",
                  "required": [
                    "error",
                    "message"
                  ],
                  "properties": {
                    "error": {
                      "type": "string",
                      "enum": [
                        "InvalidRequest",
                        "ExpiredToken",
                        "InvalidToken"
                      ]
                    },
                    "message": {
                      "type": "string"
                    }
                  }
                }
              }
            }
          },
          "401": {
            "description": "Unauthorized",
            "content": {
              "application/json": {
                "schema": {
                  "type": "object",
                  "required": [
                    "error",
                    "message"
                  ],
                  "properties": {
                    "error": {
                      "const": "AuthMissing"
                    },
                    "message": {
                      "type": "string"
                    }
                  }
                }
              }
            }
          }
        }
      }
    },
    "/app.bsky.actor.searchActorsTypeahead": {
      "get": {
        "tags": [
          "app.bsky.actor"
        ],
        "description": "Find actor suggestions for a prefix search term.",
        "operationId": "app.bsky.actor.searchActorsTypeahead",
        "security": [
          {
            "Bearer": []
          }
        ],
        "parameters": [
          {
            "name": "term",
            "in": "query",
            "description": "DEPRECATED: use 'q' instead.",
            "required": false,
            "schema": {
              "type": "string",
              "description": "DEPRECATED: use 'q' instead."
            }
          },
          {
            "name": "q",
            "in": "query",
            "description": "Search query prefix; not a full query string.",
            "required": false,
            "schema": {
              "type": "string",
              "description": "Search query prefix; not a full query string."
            }
          },
          {
            "name": "limit",
            "in": "query",
            "required": false,
            "schema": {
              "type": "integer",
              "minimum": 1,
              "maximum": 100,
              "default": 10
            }
          }
        ],
        "responses": {
          "200": {
            "description": "OK",
            "content": {
              "application/json": {
                "schema": {
                  "type": "object",
                  "required": [
                    "actors"
                  ],
                  "properties": {
                    "actors": {
                      "type": "array",
                      "items": {
                        "$ref": "#/components/schemas/app.bsky.actor.defs.profileViewBasic"
                      }
                    }
                  }
                }
              }
            }
          },
          "400": {
            "description": "Bad Request",
            "content": {
              "application/json": {
                "schema": {
                  "type": "object",
                  "required": [
                    "error",
                    "message"
                  ],
                  "properties": {
                    "error": {
                      "type": "string",
                      "enum": [
                        "InvalidRequest",
                        "ExpiredToken",
                        "InvalidToken"
                      ]
                    },
                    "message": {
                      "type": "string"
                    }
                  }
                }
              }
            }
          },
          "401": {
            "description": "Unauthorized",
            "content": {
              "application/json": {
                "schema": {
                  "type": "object",
                  "required": [
                    "error",
                    "message"
                  ],
                  "properties": {
                    "error": {
                      "const": "AuthMissing"
                    },
                    "message": {
                      "type": "string"
                    }
                  }
                }
              }
            }
          }
        }
      }
    },
    "/app.bsky.feed.getActorFeeds": {
      "get": {
        "tags": [
          "app.bsky.feed"
        ],
        "description": "Get a list of feeds created by the actor.",
        "operationId": "app.bsky.feed.getActorFeeds",
        "security": [
          {
            "Bearer": []
          }
        ],
        "parameters": [
          {
            "name": "actor",
            "in": "query",
            "required": true,
            "schema": {
              "type": "string",
              "format": "at-identifier"
            }
          },
          {
            "name": "limit",
            "in": "query",
            "required": false,
            "schema": {
              "type": "integer",
              "minimum": 1,
              "maximum": 100,
              "default": 50
            }
          },
          {
            "name": "cursor",
            "in": "query",
            "required": false,
            "schema": {
              "type": "string"
            }
          }
        ],
        "responses": {
          "200": {
            "description": "OK",
            "content": {
              "application/json": {
                "schema": {
                  "type": "object",
                  "required": [
                    "feeds"
                  ],
                  "properties": {
                    "cursor": {
                      "type": "string"
                    },
                    "feeds": {
                      "type": "array",
                      "items": {
                        "$ref": "#/components/schemas/app.bsky.feed.defs.generatorView"
                      }
                    }
                  }
                }
              }
            }
          },
          "400": {
            "description": "Bad Request",
            "content": {
              "application/json": {
                "schema": {
                  "type": "object",
                  "required": [
                    "error",
                    "message"
                  ],
                  "properties": {
                    "error": {
                      "type": "string",
                      "enum": [
                        "InvalidRequest",
                        "ExpiredToken",
                        "InvalidToken"
                      ]
                    },
                    "message": {
                      "type": "string"
                    }
                  }
                }
              }
            }
          },
          "401": {
            "description": "Unauthorized",
            "content": {
              "application/json": {
                "schema": {
                  "type": "object",
                  "required": [
                    "error",
                    "message"
                  ],
                  "properties": {
                    "error": {
                      "const": "AuthMissing"
                    },
                    "message": {
                      "type": "string"
                    }
                  }
                }
              }
            }
          }
        }
      }
    },
    "/app.bsky.feed.getActorLikes": {
      "get": {
        "tags": [
          "app.bsky.feed"
        ],
        "description": "Get a list of posts liked by an actor.",
        "operationId": "app.bsky.feed.getActorLikes",
        "security": [
          {
            "Bearer": []
          }
        ],
        "parameters": [
          {
            "name": "actor",
            "in": "query",
            "required": true,
            "schema": {
              "type": "string",
              "format": "at-identifier"
            }
          },
          {
            "name": "limit",
            "in": "query",
            "required": false,
            "schema": {
              "type": "integer",
              "minimum": 1,
              "maximum": 100,
              "default": 50
            }
          },
          {
            "name": "cursor",
            "in": "query",
            "required": false,
            "schema": {
              "type": "string"
            }
          }
        ],
        "responses": {
          "200": {
            "description": "OK",
            "content": {
              "application/json": {
                "schema": {
                  "type": "object",
                  "required": [
                    "feed"
                  ],
                  "properties": {
                    "cursor": {
                      "type": "string"
                    },
                    "feed": {
                      "type": "array",
                      "items": {
                        "$ref": "#/components/schemas/app.bsky.feed.defs.feedViewPost"
                      }
                    }
                  }
                }
              }
            }
          },
          "400": {
            "description": "Bad Request",
            "content": {
              "application/json": {
                "schema": {
                  "type": "object",
                  "required": [
                    "error",
                    "message"
                  ],
                  "properties": {
                    "error": {
                      "type": "string",
                      "enum": [
                        "InvalidRequest",
                        "ExpiredToken",
                        "InvalidToken",
                        "BlockedActor",
                        "BlockedByActor"
                      ]
                    },
                    "message": {
                      "type": "string"
                    }
                  }
                }
              }
            }
          },
          "401": {
            "description": "Unauthorized",
            "content": {
              "application/json": {
                "schema": {
                  "type": "object",
                  "required": [
                    "error",
                    "message"
                  ],
                  "properties": {
                    "error": {
                      "const": "AuthMissing"
                    },
                    "message": {
                      "type": "string"
                    }
                  }
                }
              }
            }
          }
        }
      }
    },
    "/app.bsky.feed.getAuthorFeed": {
      "get": {
        "tags": [
          "app.bsky.feed"
        ],
        "description": "Get a view of an actor's feed.",
        "operationId": "app.bsky.feed.getAuthorFeed",
        "security": [
          {
            "Bearer": []
          }
        ],
        "parameters": [
          {
            "name": "actor",
            "in": "query",
            "required": true,
            "schema": {
              "type": "string",
              "format": "at-identifier"
            }
          },
          {
            "name": "limit",
            "in": "query",
            "required": false,
            "schema": {
              "type": "integer",
              "minimum": 1,
              "maximum": 100,
              "default": 50
            }
          },
          {
            "name": "cursor",
            "in": "query",
            "required": false,
            "schema": {
              "type": "string"
            }
          },
          {
            "name": "filter",
            "in": "query",
            "required": false,
            "schema": {
              "type": "string",
              "default": "posts_with_replies",
              "enum": [
                "posts_with_replies",
                "posts_no_replies",
                "posts_with_media",
                "posts_and_author_threads"
              ]
            }
          }
        ],
        "responses": {
          "200": {
            "description": "OK",
            "content": {
              "application/json": {
                "schema": {
                  "type": "object",
                  "required": [
                    "feed"
                  ],
                  "properties": {
                    "cursor": {
                      "type": "string"
                    },
                    "feed": {
                      "type": "array",
                      "items": {
                        "$ref": "#/components/schemas/app.bsky.feed.defs.feedViewPost"
                      }
                    }
                  }
                }
              }
            }
          },
          "400": {
            "description": "Bad Request",
            "content": {
              "application/json": {
                "schema": {
                  "type": "object",
                  "required": [
                    "error",
                    "message"
                  ],
                  "properties": {
                    "error": {
                      "type": "string",
                      "enum": [
                        "InvalidRequest",
                        "ExpiredToken",
                        "InvalidToken",
                        "BlockedActor",
                        "BlockedByActor"
                      ]
                    },
                    "message": {
                      "type": "string"
                    }
                  }
                }
              }
            }
          },
          "401": {
            "description": "Unauthorized",
            "content": {
              "application/json": {
                "schema": {
                  "type": "object",
                  "required": [
                    "error",
                    "message"
                  ],
                  "properties": {
                    "error": {
                      "const": "AuthMissing"
                    },
                    "message": {
                      "type": "string"
                    }
                  }
                }
              }
            }
          }
        }
      }
    },
    "/app.bsky.feed.getFeed": {
      "get": {
        "tags": [
          "app.bsky.feed"
        ],
        "description": "Get a hydrated feed from an actor's selected feed generator.",
        "operationId": "app.bsky.feed.getFeed",
        "security": [
          {
            "Bearer": []
          }
        ],
        "parameters": [
          {
            "name": "feed",
            "in": "query",
            "required": true,
            "schema": {
              "type": "string",
              "format": "at-uri"
            }
          },
          {
            "name": "limit",
            "in": "query",
            "required": false,
            "schema": {
              "type": "integer",
              "minimum": 1,
              "maximum": 100,
              "default": 50
            }
          },
          {
            "name": "cursor",
            "in": "query",
            "required": false,
            "schema": {
              "type": "string"
            }
          }
        ],
        "responses": {
          "200": {
            "description": "OK",
            "content": {
              "application/json": {
                "schema": {
                  "type": "object",
                  "required": [
                    "feed"
                  ],
                  "properties": {
                    "cursor": {
                      "type": "string"
                    },
                    "feed": {
                      "type": "array",
                      "items": {
                        "$ref": "#/components/schemas/app.bsky.feed.defs.feedViewPost"
                      }
                    }
                  }
                }
              }
            }
          },
          "400": {
            "description": "Bad Request",
            "content": {
              "application/json": {
                "schema": {
                  "type": "object",
                  "required": [
                    "error",
                    "message"
                  ],
                  "properties": {
                    "error": {
                      "type": "string",
                      "enum": [
                        "InvalidRequest",
                        "ExpiredToken",
                        "InvalidToken",
                        "UnknownFeed"
                      ]
                    },
                    "message": {
                      "type": "string"
                    }
                  }
                }
              }
            }
          },
          "401": {
            "description": "Unauthorized",
            "content": {
              "application/json": {
                "schema": {
                  "type": "object",
                  "required": [
                    "error",
                    "message"
                  ],
                  "properties": {
                    "error": {
                      "const": "AuthMissing"
                    },
                    "message": {
                      "type": "string"
                    }
                  }
                }
              }
            }
          }
        }
      }
    },
    "/app.bsky.feed.getFeedGenerator": {
      "get": {
        "tags": [
          "app.bsky.feed"
        ],
        "description": "Get information about a feed generator.",
        "operationId": "app.bsky.feed.getFeedGenerator",
        "security": [
          {
            "Bearer": []
          }
        ],
        "parameters": [
          {
            "name": "feed",
            "in": "query",
            "required": true,
            "schema": {
              "type": "string",
              "format": "at-uri"
            }
          }
        ],
        "responses": {
          "200": {
            "description": "OK",
            "content": {
              "application/json": {
                "schema": {
                  "type": "object",
                  "required": [
                    "view",
                    "isOnline",
                    "isValid"
                  ],
                  "properties": {
                    "view": {
                      "$ref": "#/components/schemas/app.bsky.feed.defs.generatorView"
                    },
                    "isOnline": {
                      "type": "boolean"
                    },
                    "isValid": {
                      "type": "boolean"
                    }
                  }
                }
              }
            }
          },
          "400": {
            "description": "Bad Request",
            "content": {
              "application/json": {
                "schema": {
                  "type": "object",
                  "required": [
                    "error",
                    "message"
                  ],
                  "properties": {
                    "error": {
                      "type": "string",
                      "enum": [
                        "InvalidRequest",
                        "ExpiredToken",
                        "InvalidToken"
                      ]
                    },
                    "message": {
                      "type": "string"
                    }
                  }
                }
              }
            }
          },
          "401": {
            "description": "Unauthorized",
            "content": {
              "application/json": {
                "schema": {
                  "type": "object",
                  "required": [
                    "error",
                    "message"
                  ],
                  "properties": {
                    "error": {
                      "const": "AuthMissing"
                    },
                    "message": {
                      "type": "string"
                    }
                  }
                }
              }
            }
          }
        }
      }
    },
    "/app.bsky.feed.getFeedGenerators": {
      "get": {
        "tags": [
          "app.bsky.feed"
        ],
        "description": "Get information about a list of feed generators.",
        "operationId": "app.bsky.feed.getFeedGenerators",
        "security": [
          {
            "Bearer": []
          }
        ],
        "parameters": [
          {
            "name": "feeds",
            "in": "query",
            "required": true,
            "schema": {
              "type": "array",
              "items": {
                "type": "string",
                "format": "at-uri"
              }
            }
          }
        ],
        "responses": {
          "200": {
            "description": "OK",
            "content": {
              "application/json": {
                "schema": {
                  "type": "object",
                  "required": [
                    "feeds"
                  ],
                  "properties": {
                    "feeds": {
                      "type": "array",
                      "items": {
                        "$ref": "#/components/schemas/app.bsky.feed.defs.generatorView"
                      }
                    }
                  }
                }
              }
            }
          },
          "400": {
            "description": "Bad Request",
            "content": {
              "application/json": {
                "schema": {
                  "type": "object",
                  "required": [
                    "error",
                    "message"
                  ],
                  "properties": {
                    "error": {
                      "type": "string",
                      "enum": [
                        "InvalidRequest",
                        "ExpiredToken",
                        "InvalidToken"
                      ]
                    },
                    "message": {
                      "type": "string"
                    }
                  }
                }
              }
            }
          },
          "401": {
            "description": "Unauthorized",
            "content": {
              "application/json": {
                "schema": {
                  "type": "object",
                  "required": [
                    "error",
                    "message"
                  ],
                  "properties": {
                    "error": {
                      "const": "AuthMissing"
                    },
                    "message": {
                      "type": "string"
                    }
                  }
                }
              }
            }
          }
        }
      }
    },
    "/app.bsky.feed.getLikes": {
      "get": {
        "tags": [
          "app.bsky.feed"
        ],
        "description": "Get the list of likes.",
        "operationId": "app.bsky.feed.getLikes",
        "security": [
          {
            "Bearer": []
          }
        ],
        "parameters": [
          {
            "name": "uri",
            "in": "query",
            "required": true,
            "schema": {
              "type": "string",
              "format": "at-uri"
            }
          },
          {
            "name": "cid",
            "in": "query",
            "required": false,
            "schema": {
              "type": "string",
              "format": "cid"
            }
          },
          {
            "name": "limit",
            "in": "query",
            "required": false,
            "schema": {
              "type": "integer",
              "minimum": 1,
              "maximum": 100,
              "default": 50
            }
          },
          {
            "name": "cursor",
            "in": "query",
            "required": false,
            "schema": {
              "type": "string"
            }
          }
        ],
        "responses": {
          "200": {
            "description": "OK",
            "content": {
              "application/json": {
                "schema": {
                  "type": "object",
                  "required": [
                    "uri",
                    "likes"
                  ],
                  "properties": {
                    "uri": {
                      "type": "string",
                      "format": "at-uri"
                    },
                    "cid": {
                      "type": "string",
                      "format": "cid"
                    },
                    "cursor": {
                      "type": "string"
                    },
                    "likes": {
                      "type": "array",
                      "items": {
                        "$ref": "#/components/schemas/app.bsky.feed.getLikes.like"
                      }
                    }
                  }
                }
              }
            }
          },
          "400": {
            "description": "Bad Request",
            "content": {
              "application/json": {
                "schema": {
                  "type": "object",
                  "required": [
                    "error",
                    "message"
                  ],
                  "properties": {
                    "error": {
                      "type": "string",
                      "enum": [
                        "InvalidRequest",
                        "ExpiredToken",
                        "InvalidToken"
                      ]
                    },
                    "message": {
                      "type": "string"
                    }
                  }
                }
              }
            }
          },
          "401": {
            "description": "Unauthorized",
            "content": {
              "application/json": {
                "schema": {
                  "type": "object",
                  "required": [
                    "error",
                    "message"
                  ],
                  "properties": {
                    "error": {
                      "const": "AuthMissing"
                    },
                    "message": {
                      "type": "string"
                    }
                  }
                }
              }
            }
          }
        }
      }
    },
    "/app.bsky.feed.getListFeed": {
      "get": {
        "tags": [
          "app.bsky.feed"
        ],
        "description": "Get a view of a recent posts from actors in a list.",
        "operationId": "app.bsky.feed.getListFeed",
        "security": [
          {
            "Bearer": []
          }
        ],
        "parameters": [
          {
            "name": "list",
            "in": "query",
            "required": true,
            "schema": {
              "type": "string",
              "format": "at-uri"
            }
          },
          {
            "name": "limit",
            "in": "query",
            "required": false,
            "schema": {
              "type": "integer",
              "minimum": 1,
              "maximum": 100,
              "default": 50
            }
          },
          {
            "name": "cursor",
            "in": "query",
            "required": false,
            "schema": {
              "type": "string"
            }
          }
        ],
        "responses": {
          "200": {
            "description": "OK",
            "content": {
              "application/json": {
                "schema": {
                  "type": "object",
                  "required": [
                    "feed"
                  ],
                  "properties": {
                    "cursor": {
                      "type": "string"
                    },
                    "feed": {
                      "type": "array",
                      "items": {
                        "$ref": "#/components/schemas/app.bsky.feed.defs.feedViewPost"
                      }
                    }
                  }
                }
              }
            }
          },
          "400": {
            "description": "Bad Request",
            "content": {
              "application/json": {
                "schema": {
                  "type": "object",
                  "required": [
                    "error",
                    "message"
                  ],
                  "properties": {
                    "error": {
                      "type": "string",
                      "enum": [
                        "InvalidRequest",
                        "ExpiredToken",
                        "InvalidToken",
                        "UnknownList"
                      ]
                    },
                    "message": {
                      "type": "string"
                    }
                  }
                }
              }
            }
          },
          "401": {
            "description": "Unauthorized",
            "content": {
              "application/json": {
                "schema": {
                  "type": "object",
                  "required": [
                    "error",
                    "message"
                  ],
                  "properties": {
                    "error": {
                      "const": "AuthMissing"
                    },
                    "message": {
                      "type": "string"
                    }
                  }
                }
              }
            }
          }
        }
      }
    },
    "/app.bsky.feed.getPostThread": {
      "get": {
        "tags": [
          "app.bsky.feed"
        ],
        "description": "Get posts in a thread.",
        "operationId": "app.bsky.feed.getPostThread",
        "security": [
          {
            "Bearer": []
          }
        ],
        "parameters": [
          {
            "name": "uri",
            "in": "query",
            "required": true,
            "schema": {
              "type": "string",
              "format": "at-uri"
            }
          },
          {
            "name": "depth",
            "in": "query",
            "required": false,
            "schema": {
              "type": "integer",
              "minimum": 0,
              "maximum": 1000,
              "default": 6
            }
          },
          {
            "name": "parentHeight",
            "in": "query",
            "required": false,
            "schema": {
              "type": "integer",
              "minimum": 0,
              "maximum": 1000,
              "default": 80
            }
          }
        ],
        "responses": {
          "200": {
            "description": "OK",
            "content": {
              "application/json": {
                "schema": {
                  "type": "object",
                  "required": [
                    "thread"
                  ],
                  "properties": {
                    "thread": {
                      "oneOf": [
                        {
                          "$ref": "#/components/schemas/app.bsky.feed.defs.threadViewPost"
                        },
                        {
                          "$ref": "#/components/schemas/app.bsky.feed.defs.notFoundPost"
                        },
                        {
                          "$ref": "#/components/schemas/app.bsky.feed.defs.blockedPost"
                        }
                      ]
                    }
                  }
                }
              }
            }
          },
          "400": {
            "description": "Bad Request",
            "content": {
              "application/json": {
                "schema": {
                  "type": "object",
                  "required": [
                    "error",
                    "message"
                  ],
                  "properties": {
                    "error": {
                      "type": "string",
                      "enum": [
                        "InvalidRequest",
                        "ExpiredToken",
                        "InvalidToken",
                        "NotFound"
                      ]
                    },
                    "message": {
                      "type": "string"
                    }
                  }
                }
              }
            }
          },
          "401": {
            "description": "Unauthorized",
            "content": {
              "application/json": {
                "schema": {
                  "type": "object",
                  "required": [
                    "error",
                    "message"
                  ],
                  "properties": {
                    "error": {
                      "const": "AuthMissing"
                    },
                    "message": {
                      "type": "string"
                    }
                  }
                }
              }
            }
          }
        }
      }
    },
    "/app.bsky.feed.getPosts": {
      "get": {
        "tags": [
          "app.bsky.feed"
        ],
        "description": "Get a view of an actor's feed.",
        "operationId": "app.bsky.feed.getPosts",
        "security": [
          {
            "Bearer": []
          }
        ],
        "parameters": [
          {
            "name": "uris",
            "in": "query",
            "required": true,
            "schema": {
              "type": "array",
              "items": {
                "type": "string",
                "format": "at-uri"
              },
              "maxItems": 25
            }
          }
        ],
        "responses": {
          "200": {
            "description": "OK",
            "content": {
              "application/json": {
                "schema": {
                  "type": "object",
                  "required": [
                    "posts"
                  ],
                  "properties": {
                    "posts": {
                      "type": "array",
                      "items": {
                        "$ref": "#/components/schemas/app.bsky.feed.defs.postView"
                      }
                    }
                  }
                }
              }
            }
          },
          "400": {
            "description": "Bad Request",
            "content": {
              "application/json": {
                "schema": {
                  "type": "object",
                  "required": [
                    "error",
                    "message"
                  ],
                  "properties": {
                    "error": {
                      "type": "string",
                      "enum": [
                        "InvalidRequest",
                        "ExpiredToken",
                        "InvalidToken"
                      ]
                    },
                    "message": {
                      "type": "string"
                    }
                  }
                }
              }
            }
          },
          "401": {
            "description": "Unauthorized",
            "content": {
              "application/json": {
                "schema": {
                  "type": "object",
                  "required": [
                    "error",
                    "message"
                  ],
                  "properties": {
                    "error": {
                      "const": "AuthMissing"
                    },
                    "message": {
                      "type": "string"
                    }
                  }
                }
              }
            }
          }
        }
      }
    },
    "/app.bsky.feed.getRepostedBy": {
      "get": {
        "tags": [
          "app.bsky.feed"
        ],
        "description": "Get a list of reposts.",
        "operationId": "app.bsky.feed.getRepostedBy",
        "security": [
          {
            "Bearer": []
          }
        ],
        "parameters": [
          {
            "name": "uri",
            "in": "query",
            "required": true,
            "schema": {
              "type": "string",
              "format": "at-uri"
            }
          },
          {
            "name": "cid",
            "in": "query",
            "required": false,
            "schema": {
              "type": "string",
              "format": "cid"
            }
          },
          {
            "name": "limit",
            "in": "query",
            "required": false,
            "schema": {
              "type": "integer",
              "minimum": 1,
              "maximum": 100,
              "default": 50
            }
          },
          {
            "name": "cursor",
            "in": "query",
            "required": false,
            "schema": {
              "type": "string"
            }
          }
        ],
        "responses": {
          "200": {
            "description": "OK",
            "content": {
              "application/json": {
                "schema": {
                  "type": "object",
                  "required": [
                    "uri",
                    "repostedBy"
                  ],
                  "properties": {
                    "uri": {
                      "type": "string",
                      "format": "at-uri"
                    },
                    "cid": {
                      "type": "string",
                      "format": "cid"
                    },
                    "cursor": {
                      "type": "string"
                    },
                    "repostedBy": {
                      "type": "array",
                      "items": {
                        "$ref": "#/components/schemas/app.bsky.actor.defs.profileView"
                      }
                    }
                  }
                }
              }
            }
          },
          "400": {
            "description": "Bad Request",
            "content": {
              "application/json": {
                "schema": {
                  "type": "object",
                  "required": [
                    "error",
                    "message"
                  ],
                  "properties": {
                    "error": {
                      "type": "string",
                      "enum": [
                        "InvalidRequest",
                        "ExpiredToken",
                        "InvalidToken"
                      ]
                    },
                    "message": {
                      "type": "string"
                    }
                  }
                }
              }
            }
          },
          "401": {
            "description": "Unauthorized",
            "content": {
              "application/json": {
                "schema": {
                  "type": "object",
                  "required": [
                    "error",
                    "message"
                  ],
                  "properties": {
                    "error": {
                      "const": "AuthMissing"
                    },
                    "message": {
                      "type": "string"
                    }
                  }
                }
              }
            }
          }
        }
      }
    },
    "/app.bsky.feed.getSuggestedFeeds": {
      "get": {
        "tags": [
          "app.bsky.feed"
        ],
        "description": "Get a list of suggested feeds for the viewer.",
        "operationId": "app.bsky.feed.getSuggestedFeeds",
        "security": [
          {
            "Bearer": []
          }
        ],
        "parameters": [
          {
            "name": "limit",
            "in": "query",
            "required": false,
            "schema": {
              "type": "integer",
              "minimum": 1,
              "maximum": 100,
              "default": 50
            }
          },
          {
            "name": "cursor",
            "in": "query",
            "required": false,
            "schema": {
              "type": "string"
            }
          }
        ],
        "responses": {
          "200": {
            "description": "OK",
            "content": {
              "application/json": {
                "schema": {
                  "type": "object",
                  "required": [
                    "feeds"
                  ],
                  "properties": {
                    "cursor": {
                      "type": "string"
                    },
                    "feeds": {
                      "type": "array",
                      "items": {
                        "$ref": "#/components/schemas/app.bsky.feed.defs.generatorView"
                      }
                    }
                  }
                }
              }
            }
          },
          "400": {
            "description": "Bad Request",
            "content": {
              "application/json": {
                "schema": {
                  "type": "object",
                  "required": [
                    "error",
                    "message"
                  ],
                  "properties": {
                    "error": {
                      "type": "string",
                      "enum": [
                        "InvalidRequest",
                        "ExpiredToken",
                        "InvalidToken"
                      ]
                    },
                    "message": {
                      "type": "string"
                    }
                  }
                }
              }
            }
          },
          "401": {
            "description": "Unauthorized",
            "content": {
              "application/json": {
                "schema": {
                  "type": "object",
                  "required": [
                    "error",
                    "message"
                  ],
                  "properties": {
                    "error": {
                      "const": "AuthMissing"
                    },
                    "message": {
                      "type": "string"
                    }
                  }
                }
              }
            }
          }
        }
      }
    },
    "/app.bsky.feed.getTimeline": {
      "get": {
        "tags": [
          "app.bsky.feed"
        ],
        "description": "Get a view of the actor's home timeline.",
        "operationId": "app.bsky.feed.getTimeline",
        "security": [
          {
            "Bearer": []
          }
        ],
        "parameters": [
          {
            "name": "algorithm",
            "in": "query",
            "required": false,
            "schema": {
              "type": "string"
            }
          },
          {
            "name": "limit",
            "in": "query",
            "required": false,
            "schema": {
              "type": "integer",
              "minimum": 1,
              "maximum": 100,
              "default": 50
            }
          },
          {
            "name": "cursor",
            "in": "query",
            "required": false,
            "schema": {
              "type": "string"
            }
          }
        ],
        "responses": {
          "200": {
            "description": "OK",
            "content": {
              "application/json": {
                "schema": {
                  "type": "object",
                  "required": [
                    "feed"
                  ],
                  "properties": {
                    "cursor": {
                      "type": "string"
                    },
                    "feed": {
                      "type": "array",
                      "items": {
                        "$ref": "#/components/schemas/app.bsky.feed.defs.feedViewPost"
                      }
                    }
                  }
                }
              }
            }
          },
          "400": {
            "description": "Bad Request",
            "content": {
              "application/json": {
                "schema": {
                  "type": "object",
                  "required": [
                    "error",
                    "message"
                  ],
                  "properties": {
                    "error": {
                      "type": "string",
                      "enum": [
                        "InvalidRequest",
                        "ExpiredToken",
                        "InvalidToken"
                      ]
                    },
                    "message": {
                      "type": "string"
                    }
                  }
                }
              }
            }
          },
          "401": {
            "description": "Unauthorized",
            "content": {
              "application/json": {
                "schema": {
                  "type": "object",
                  "required": [
                    "error",
                    "message"
                  ],
                  "properties": {
                    "error": {
                      "const": "AuthMissing"
                    },
                    "message": {
                      "type": "string"
                    }
                  }
                }
              }
            }
          }
        }
      }
    },
    "/app.bsky.feed.searchPosts": {
      "get": {
        "tags": [
          "app.bsky.feed"
        ],
        "description": "Find posts matching search criteria.",
        "operationId": "app.bsky.feed.searchPosts",
        "security": [
          {
            "Bearer": []
          }
        ],
        "parameters": [
          {
            "name": "q",
            "in": "query",
            "description": "Search query string; syntax, phrase, boolean, and faceting is unspecified, but Lucene query syntax is recommended.",
            "required": true,
            "schema": {
              "type": "string",
              "description": "Search query string; syntax, phrase, boolean, and faceting is unspecified, but Lucene query syntax is recommended."
            }
          },
          {
            "name": "limit",
            "in": "query",
            "required": false,
            "schema": {
              "type": "integer",
              "minimum": 1,
              "maximum": 100,
              "default": 25
            }
          },
          {
            "name": "cursor",
            "in": "query",
            "description": "Optional pagination mechanism; may not necessarily allow scrolling through entire result set.",
            "required": false,
            "schema": {
              "type": "string",
              "description": "Optional pagination mechanism; may not necessarily allow scrolling through entire result set."
            }
          }
        ],
        "responses": {
          "200": {
            "description": "OK",
            "content": {
              "application/json": {
                "schema": {
                  "type": "object",
                  "required": [
                    "posts"
                  ],
                  "properties": {
                    "cursor": {
                      "type": "string"
                    },
                    "hitsTotal": {
                      "type": "integer"
                    },
                    "posts": {
                      "type": "array",
                      "items": {
                        "$ref": "#/components/schemas/app.bsky.feed.defs.postView"
                      }
                    }
                  }
                }
              }
            }
          },
          "400": {
            "description": "Bad Request",
            "content": {
              "application/json": {
                "schema": {
                  "type": "object",
                  "required": [
                    "error",
                    "message"
                  ],
                  "properties": {
                    "error": {
                      "type": "string",
                      "enum": [
                        "InvalidRequest",
                        "ExpiredToken",
                        "InvalidToken",
                        "BadQueryString"
                      ]
                    },
                    "message": {
                      "type": "string"
                    }
                  }
                }
              }
            }
          },
          "401": {
            "description": "Unauthorized",
            "content": {
              "application/json": {
                "schema": {
                  "type": "object",
                  "required": [
                    "error",
                    "message"
                  ],
                  "properties": {
                    "error": {
                      "const": "AuthMissing"
                    },
                    "message": {
                      "type": "string"
                    }
                  }
                }
              }
            }
          }
        }
      }
    },
    "/app.bsky.graph.getBlocks": {
      "get": {
        "tags": [
          "app.bsky.graph"
        ],
        "description": "Get a list of who the actor is blocking.",
        "operationId": "app.bsky.graph.getBlocks",
        "security": [
          {
            "Bearer": []
          }
        ],
        "parameters": [
          {
            "name": "limit",
            "in": "query",
            "required": false,
            "schema": {
              "type": "integer",
              "minimum": 1,
              "maximum": 100,
              "default": 50
            }
          },
          {
            "name": "cursor",
            "in": "query",
            "required": false,
            "schema": {
              "type": "string"
            }
          }
        ],
        "responses": {
          "200": {
            "description": "OK",
            "content": {
              "application/json": {
                "schema": {
                  "type": "object",
                  "required": [
                    "blocks"
                  ],
                  "properties": {
                    "cursor": {
                      "type": "string"
                    },
                    "blocks": {
                      "type": "array",
                      "items": {
                        "$ref": "#/components/schemas/app.bsky.actor.defs.profileView"
                      }
                    }
                  }
                }
              }
            }
          },
          "400": {
            "description": "Bad Request",
            "content": {
              "application/json": {
                "schema": {
                  "type": "object",
                  "required": [
                    "error",
                    "message"
                  ],
                  "properties": {
                    "error": {
                      "type": "string",
                      "enum": [
                        "InvalidRequest",
                        "ExpiredToken",
                        "InvalidToken"
                      ]
                    },
                    "message": {
                      "type": "string"
                    }
                  }
                }
              }
            }
          },
          "401": {
            "description": "Unauthorized",
            "content": {
              "application/json": {
                "schema": {
                  "type": "object",
                  "required": [
                    "error",
                    "message"
                  ],
                  "properties": {
                    "error": {
                      "const": "AuthMissing"
                    },
                    "message": {
                      "type": "string"
                    }
                  }
                }
              }
            }
          }
        }
      }
    },
    "/app.bsky.graph.getFollowers": {
      "get": {
        "tags": [
          "app.bsky.graph"
        ],
        "description": "Get a list of an actor's followers.",
        "operationId": "app.bsky.graph.getFollowers",
        "security": [
          {
            "Bearer": []
          }
        ],
        "parameters": [
          {
            "name": "actor",
            "in": "query",
            "required": true,
            "schema": {
              "type": "string",
              "format": "at-identifier"
            }
          },
          {
            "name": "limit",
            "in": "query",
            "required": false,
            "schema": {
              "type": "integer",
              "minimum": 1,
              "maximum": 100,
              "default": 50
            }
          },
          {
            "name": "cursor",
            "in": "query",
            "required": false,
            "schema": {
              "type": "string"
            }
          }
        ],
        "responses": {
          "200": {
            "description": "OK",
            "content": {
              "application/json": {
                "schema": {
                  "type": "object",
                  "required": [
                    "subject",
                    "followers"
                  ],
                  "properties": {
                    "subject": {
                      "$ref": "#/components/schemas/app.bsky.actor.defs.profileView"
                    },
                    "cursor": {
                      "type": "string"
                    },
                    "followers": {
                      "type": "array",
                      "items": {
                        "$ref": "#/components/schemas/app.bsky.actor.defs.profileView"
                      }
                    }
                  }
                }
              }
            }
          },
          "400": {
            "description": "Bad Request",
            "content": {
              "application/json": {
                "schema": {
                  "type": "object",
                  "required": [
                    "error",
                    "message"
                  ],
                  "properties": {
                    "error": {
                      "type": "string",
                      "enum": [
                        "InvalidRequest",
                        "ExpiredToken",
                        "InvalidToken"
                      ]
                    },
                    "message": {
                      "type": "string"
                    }
                  }
                }
              }
            }
          },
          "401": {
            "description": "Unauthorized",
            "content": {
              "application/json": {
                "schema": {
                  "type": "object",
                  "required": [
                    "error",
                    "message"
                  ],
                  "properties": {
                    "error": {
                      "const": "AuthMissing"
                    },
                    "message": {
                      "type": "string"
                    }
                  }
                }
              }
            }
          }
        }
      }
    },
    "/app.bsky.graph.getFollows": {
      "get": {
        "tags": [
          "app.bsky.graph"
        ],
        "description": "Get a list of who the actor follows.",
        "operationId": "app.bsky.graph.getFollows",
        "security": [
          {
            "Bearer": []
          }
        ],
        "parameters": [
          {
            "name": "actor",
            "in": "query",
            "required": true,
            "schema": {
              "type": "string",
              "format": "at-identifier"
            }
          },
          {
            "name": "limit",
            "in": "query",
            "required": false,
            "schema": {
              "type": "integer",
              "minimum": 1,
              "maximum": 100,
              "default": 50
            }
          },
          {
            "name": "cursor",
            "in": "query",
            "required": false,
            "schema": {
              "type": "string"
            }
          }
        ],
        "responses": {
          "200": {
            "description": "OK",
            "content": {
              "application/json": {
                "schema": {
                  "type": "object",
                  "required": [
                    "subject",
                    "follows"
                  ],
                  "properties": {
                    "subject": {
                      "$ref": "#/components/schemas/app.bsky.actor.defs.profileView"
                    },
                    "cursor": {
                      "type": "string"
                    },
                    "follows": {
                      "type": "array",
                      "items": {
                        "$ref": "#/components/schemas/app.bsky.actor.defs.profileView"
                      }
                    }
                  }
                }
              }
            }
          },
          "400": {
            "description": "Bad Request",
            "content": {
              "application/json": {
                "schema": {
                  "type": "object",
                  "required": [
                    "error",
                    "message"
                  ],
                  "properties": {
                    "error": {
                      "type": "string",
                      "enum": [
                        "InvalidRequest",
                        "ExpiredToken",
                        "InvalidToken"
                      ]
                    },
                    "message": {
                      "type": "string"
                    }
                  }
                }
              }
            }
          },
          "401": {
            "description": "Unauthorized",
            "content": {
              "application/json": {
                "schema": {
                  "type": "object",
                  "required": [
                    "error",
                    "message"
                  ],
                  "properties": {
                    "error": {
                      "const": "AuthMissing"
                    },
                    "message": {
                      "type": "string"
                    }
                  }
                }
              }
            }
          }
        }
      }
    },
    "/app.bsky.graph.getList": {
      "get": {
        "tags": [
          "app.bsky.graph"
        ],
        "description": "Get a list of actors.",
        "operationId": "app.bsky.graph.getList",
        "security": [
          {
            "Bearer": []
          }
        ],
        "parameters": [
          {
            "name": "list",
            "in": "query",
            "required": true,
            "schema": {
              "type": "string",
              "format": "at-uri"
            }
          },
          {
            "name": "limit",
            "in": "query",
            "required": false,
            "schema": {
              "type": "integer",
              "minimum": 1,
              "maximum": 100,
              "default": 50
            }
          },
          {
            "name": "cursor",
            "in": "query",
            "required": false,
            "schema": {
              "type": "string"
            }
          }
        ],
        "responses": {
          "200": {
            "description": "OK",
            "content": {
              "application/json": {
                "schema": {
                  "type": "object",
                  "required": [
                    "list",
                    "items"
                  ],
                  "properties": {
                    "cursor": {
                      "type": "string"
                    },
                    "list": {
                      "$ref": "#/components/schemas/app.bsky.graph.defs.listView"
                    },
                    "items": {
                      "type": "array",
                      "items": {
                        "$ref": "#/components/schemas/app.bsky.graph.defs.listItemView"
                      }
                    }
                  }
                }
              }
            }
          },
          "400": {
            "description": "Bad Request",
            "content": {
              "application/json": {
                "schema": {
                  "type": "object",
                  "required": [
                    "error",
                    "message"
                  ],
                  "properties": {
                    "error": {
                      "type": "string",
                      "enum": [
                        "InvalidRequest",
                        "ExpiredToken",
                        "InvalidToken"
                      ]
                    },
                    "message": {
                      "type": "string"
                    }
                  }
                }
              }
            }
          },
          "401": {
            "description": "Unauthorized",
            "content": {
              "application/json": {
                "schema": {
                  "type": "object",
                  "required": [
                    "error",
                    "message"
                  ],
                  "properties": {
                    "error": {
                      "const": "AuthMissing"
                    },
                    "message": {
                      "type": "string"
                    }
                  }
                }
              }
            }
          }
        }
      }
    },
    "/app.bsky.graph.getListBlocks": {
      "get": {
        "tags": [
          "app.bsky.graph"
        ],
        "description": "Get lists that the actor is blocking.",
        "operationId": "app.bsky.graph.getListBlocks",
        "security": [
          {
            "Bearer": []
          }
        ],
        "parameters": [
          {
            "name": "limit",
            "in": "query",
            "required": false,
            "schema": {
              "type": "integer",
              "minimum": 1,
              "maximum": 100,
              "default": 50
            }
          },
          {
            "name": "cursor",
            "in": "query",
            "required": false,
            "schema": {
              "type": "string"
            }
          }
        ],
        "responses": {
          "200": {
            "description": "OK",
            "content": {
              "application/json": {
                "schema": {
                  "type": "object",
                  "required": [
                    "lists"
                  ],
                  "properties": {
                    "cursor": {
                      "type": "string"
                    },
                    "lists": {
                      "type": "array",
                      "items": {
                        "$ref": "#/components/schemas/app.bsky.graph.defs.listView"
                      }
                    }
                  }
                }
              }
            }
          },
          "400": {
            "description": "Bad Request",
            "content": {
              "application/json": {
                "schema": {
                  "type": "object",
                  "required": [
                    "error",
                    "message"
                  ],
                  "properties": {
                    "error": {
                      "type": "string",
                      "enum": [
                        "InvalidRequest",
                        "ExpiredToken",
                        "InvalidToken"
                      ]
                    },
                    "message": {
                      "type": "string"
                    }
                  }
                }
              }
            }
          },
          "401": {
            "description": "Unauthorized",
            "content": {
              "application/json": {
                "schema": {
                  "type": "object",
                  "required": [
                    "error",
                    "message"
                  ],
                  "properties": {
                    "error": {
                      "const": "AuthMissing"
                    },
                    "message": {
                      "type": "string"
                    }
                  }
                }
              }
            }
          }
        }
      }
    },
    "/app.bsky.graph.getListMutes": {
      "get": {
        "tags": [
          "app.bsky.graph"
        ],
        "description": "Get lists that the actor is muting.",
        "operationId": "app.bsky.graph.getListMutes",
        "security": [
          {
            "Bearer": []
          }
        ],
        "parameters": [
          {
            "name": "limit",
            "in": "query",
            "required": false,
            "schema": {
              "type": "integer",
              "minimum": 1,
              "maximum": 100,
              "default": 50
            }
          },
          {
            "name": "cursor",
            "in": "query",
            "required": false,
            "schema": {
              "type": "string"
            }
          }
        ],
        "responses": {
          "200": {
            "description": "OK",
            "content": {
              "application/json": {
                "schema": {
                  "type": "object",
                  "required": [
                    "lists"
                  ],
                  "properties": {
                    "cursor": {
                      "type": "string"
                    },
                    "lists": {
                      "type": "array",
                      "items": {
                        "$ref": "#/components/schemas/app.bsky.graph.defs.listView"
                      }
                    }
                  }
                }
              }
            }
          },
          "400": {
            "description": "Bad Request",
            "content": {
              "application/json": {
                "schema": {
                  "type": "object",
                  "required": [
                    "error",
                    "message"
                  ],
                  "properties": {
                    "error": {
                      "type": "string",
                      "enum": [
                        "InvalidRequest",
                        "ExpiredToken",
                        "InvalidToken"
                      ]
                    },
                    "message": {
                      "type": "string"
                    }
                  }
                }
              }
            }
          },
          "401": {
            "description": "Unauthorized",
            "content": {
              "application/json": {
                "schema": {
                  "type": "object",
                  "required": [
                    "error",
                    "message"
                  ],
                  "properties": {
                    "error": {
                      "const": "AuthMissing"
                    },
                    "message": {
                      "type": "string"
                    }
                  }
                }
              }
            }
          }
        }
      }
    },
    "/app.bsky.graph.getLists": {
      "get": {
        "tags": [
          "app.bsky.graph"
        ],
        "description": "Get a list of lists that belong to an actor.",
        "operationId": "app.bsky.graph.getLists",
        "security": [
          {
            "Bearer": []
          }
        ],
        "parameters": [
          {
            "name": "actor",
            "in": "query",
            "required": true,
            "schema": {
              "type": "string",
              "format": "at-identifier"
            }
          },
          {
            "name": "limit",
            "in": "query",
            "required": false,
            "schema": {
              "type": "integer",
              "minimum": 1,
              "maximum": 100,
              "default": 50
            }
          },
          {
            "name": "cursor",
            "in": "query",
            "required": false,
            "schema": {
              "type": "string"
            }
          }
        ],
        "responses": {
          "200": {
            "description": "OK",
            "content": {
              "application/json": {
                "schema": {
                  "type": "object",
                  "required": [
                    "lists"
                  ],
                  "properties": {
                    "cursor": {
                      "type": "string"
                    },
                    "lists": {
                      "type": "array",
                      "items": {
                        "$ref": "#/components/schemas/app.bsky.graph.defs.listView"
                      }
                    }
                  }
                }
              }
            }
          },
          "400": {
            "description": "Bad Request",
            "content": {
              "application/json": {
                "schema": {
                  "type": "object",
                  "required": [
                    "error",
                    "message"
                  ],
                  "properties": {
                    "error": {
                      "type": "string",
                      "enum": [
                        "InvalidRequest",
                        "ExpiredToken",
                        "InvalidToken"
                      ]
                    },
                    "message": {
                      "type": "string"
                    }
                  }
                }
              }
            }
          },
          "401": {
            "description": "Unauthorized",
            "content": {
              "application/json": {
                "schema": {
                  "type": "object",
                  "required": [
                    "error",
                    "message"
                  ],
                  "properties": {
                    "error": {
                      "const": "AuthMissing"
                    },
                    "message": {
                      "type": "string"
                    }
                  }
                }
              }
            }
          }
        }
      }
    },
    "/app.bsky.graph.getMutes": {
      "get": {
        "tags": [
          "app.bsky.graph"
        ],
        "description": "Get a list of who the actor mutes.",
        "operationId": "app.bsky.graph.getMutes",
        "security": [
          {
            "Bearer": []
          }
        ],
        "parameters": [
          {
            "name": "limit",
            "in": "query",
            "required": false,
            "schema": {
              "type": "integer",
              "minimum": 1,
              "maximum": 100,
              "default": 50
            }
          },
          {
            "name": "cursor",
            "in": "query",
            "required": false,
            "schema": {
              "type": "string"
            }
          }
        ],
        "responses": {
          "200": {
            "description": "OK",
            "content": {
              "application/json": {
                "schema": {
                  "type": "object",
                  "required": [
                    "mutes"
                  ],
                  "properties": {
                    "cursor": {
                      "type": "string"
                    },
                    "mutes": {
                      "type": "array",
                      "items": {
                        "$ref": "#/components/schemas/app.bsky.actor.defs.profileView"
                      }
                    }
                  }
                }
              }
            }
          },
          "400": {
            "description": "Bad Request",
            "content": {
              "application/json": {
                "schema": {
                  "type": "object",
                  "required": [
                    "error",
                    "message"
                  ],
                  "properties": {
                    "error": {
                      "type": "string",
                      "enum": [
                        "InvalidRequest",
                        "ExpiredToken",
                        "InvalidToken"
                      ]
                    },
                    "message": {
                      "type": "string"
                    }
                  }
                }
              }
            }
          },
          "401": {
            "description": "Unauthorized",
            "content": {
              "application/json": {
                "schema": {
                  "type": "object",
                  "required": [
                    "error",
                    "message"
                  ],
                  "properties": {
                    "error": {
                      "const": "AuthMissing"
                    },
                    "message": {
                      "type": "string"
                    }
                  }
                }
              }
            }
          }
        }
      }
    },
    "/app.bsky.graph.getSuggestedFollowsByActor": {
      "get": {
        "tags": [
          "app.bsky.graph"
        ],
        "description": "Get suggested follows related to a given actor.",
        "operationId": "app.bsky.graph.getSuggestedFollowsByActor",
        "security": [
          {
            "Bearer": []
          }
        ],
        "parameters": [
          {
            "name": "actor",
            "in": "query",
            "required": true,
            "schema": {
              "type": "string",
              "format": "at-identifier"
            }
          }
        ],
        "responses": {
          "200": {
            "description": "OK",
            "content": {
              "application/json": {
                "schema": {
                  "type": "object",
                  "required": [
                    "suggestions"
                  ],
                  "properties": {
                    "suggestions": {
                      "type": "array",
                      "items": {
                        "$ref": "#/components/schemas/app.bsky.actor.defs.profileView"
                      }
                    }
                  }
                }
              }
            }
          },
          "400": {
            "description": "Bad Request",
            "content": {
              "application/json": {
                "schema": {
                  "type": "object",
                  "required": [
                    "error",
                    "message"
                  ],
                  "properties": {
                    "error": {
                      "type": "string",
                      "enum": [
                        "InvalidRequest",
                        "ExpiredToken",
                        "InvalidToken"
                      ]
                    },
                    "message": {
                      "type": "string"
                    }
                  }
                }
              }
            }
          },
          "401": {
            "description": "Unauthorized",
            "content": {
              "application/json": {
                "schema": {
                  "type": "object",
                  "required": [
                    "error",
                    "message"
                  ],
                  "properties": {
                    "error": {
                      "const": "AuthMissing"
                    },
                    "message": {
                      "type": "string"
                    }
                  }
                }
              }
            }
          }
        }
      }
    },
    "/app.bsky.graph.muteActor": {
      "post": {
        "tags": [
          "app.bsky.graph"
        ],
        "description": "Mute an actor by DID or handle.",
        "operationId": "app.bsky.graph.muteActor",
        "security": [
          {
            "Bearer": []
          }
        ],
        "requestBody": {
          "required": true,
          "content": {
            "application/json": {
              "schema": {
                "type": "object",
                "required": [
                  "actor"
                ],
                "properties": {
                  "actor": {
                    "type": "string",
                    "format": "at-identifier"
                  }
                }
              }
            }
          }
        },
        "responses": {
          "200": {
            "description": "OK"
          },
          "400": {
            "description": "Bad Request",
            "content": {
              "application/json": {
                "schema": {
                  "type": "object",
                  "required": [
                    "error",
                    "message"
                  ],
                  "properties": {
                    "error": {
                      "type": "string",
                      "enum": [
                        "InvalidRequest",
                        "ExpiredToken",
                        "InvalidToken"
                      ]
                    },
                    "message": {
                      "type": "string"
                    }
                  }
                }
              }
            }
          },
          "401": {
            "description": "Unauthorized",
            "content": {
              "application/json": {
                "schema": {
                  "type": "object",
                  "required": [
                    "error",
                    "message"
                  ],
                  "properties": {
                    "error": {
                      "const": "AuthMissing"
                    },
                    "message": {
                      "type": "string"
                    }
                  }
                }
              }
            }
          }
        }
      }
    },
    "/app.bsky.graph.muteActorList": {
      "post": {
        "tags": [
          "app.bsky.graph"
        ],
        "description": "Mute a list of actors.",
        "operationId": "app.bsky.graph.muteActorList",
        "security": [
          {
            "Bearer": []
          }
        ],
        "requestBody": {
          "required": true,
          "content": {
            "application/json": {
              "schema": {
                "type": "object",
                "required": [
                  "list"
                ],
                "properties": {
                  "list": {
                    "type": "string",
                    "format": "at-uri"
                  }
                }
              }
            }
          }
        },
        "responses": {
          "200": {
            "description": "OK"
          },
          "400": {
            "description": "Bad Request",
            "content": {
              "application/json": {
                "schema": {
                  "type": "object",
                  "required": [
                    "error",
                    "message"
                  ],
                  "properties": {
                    "error": {
                      "type": "string",
                      "enum": [
                        "InvalidRequest",
                        "ExpiredToken",
                        "InvalidToken"
                      ]
                    },
                    "message": {
                      "type": "string"
                    }
                  }
                }
              }
            }
          },
          "401": {
            "description": "Unauthorized",
            "content": {
              "application/json": {
                "schema": {
                  "type": "object",
                  "required": [
                    "error",
                    "message"
                  ],
                  "properties": {
                    "error": {
                      "const": "AuthMissing"
                    },
                    "message": {
                      "type": "string"
                    }
                  }
                }
              }
            }
          }
        }
      }
    },
    "/app.bsky.graph.unmuteActor": {
      "post": {
        "tags": [
          "app.bsky.graph"
        ],
        "description": "Unmute an actor by DID or handle.",
        "operationId": "app.bsky.graph.unmuteActor",
        "security": [
          {
            "Bearer": []
          }
        ],
        "requestBody": {
          "required": true,
          "content": {
            "application/json": {
              "schema": {
                "type": "object",
                "required": [
                  "actor"
                ],
                "properties": {
                  "actor": {
                    "type": "string",
                    "format": "at-identifier"
                  }
                }
              }
            }
          }
        },
        "responses": {
          "200": {
            "description": "OK"
          },
          "400": {
            "description": "Bad Request",
            "content": {
              "application/json": {
                "schema": {
                  "type": "object",
                  "required": [
                    "error",
                    "message"
                  ],
                  "properties": {
                    "error": {
                      "type": "string",
                      "enum": [
                        "InvalidRequest",
                        "ExpiredToken",
                        "InvalidToken"
                      ]
                    },
                    "message": {
                      "type": "string"
                    }
                  }
                }
              }
            }
          },
          "401": {
            "description": "Unauthorized",
            "content": {
              "application/json": {
                "schema": {
                  "type": "object",
                  "required": [
                    "error",
                    "message"
                  ],
                  "properties": {
                    "error": {
                      "const": "AuthMissing"
                    },
                    "message": {
                      "type": "string"
                    }
                  }
                }
              }
            }
          }
        }
      }
    },
    "/app.bsky.graph.unmuteActorList": {
      "post": {
        "tags": [
          "app.bsky.graph"
        ],
        "description": "Unmute a list of actors.",
        "operationId": "app.bsky.graph.unmuteActorList",
        "security": [
          {
            "Bearer": []
          }
        ],
        "requestBody": {
          "required": true,
          "content": {
            "application/json": {
              "schema": {
                "type": "object",
                "required": [
                  "list"
                ],
                "properties": {
                  "list": {
                    "type": "string",
                    "format": "at-uri"
                  }
                }
              }
            }
          }
        },
        "responses": {
          "200": {
            "description": "OK"
          },
          "400": {
            "description": "Bad Request",
            "content": {
              "application/json": {
                "schema": {
                  "type": "object",
                  "required": [
                    "error",
                    "message"
                  ],
                  "properties": {
                    "error": {
                      "type": "string",
                      "enum": [
                        "InvalidRequest",
                        "ExpiredToken",
                        "InvalidToken"
                      ]
                    },
                    "message": {
                      "type": "string"
                    }
                  }
                }
              }
            }
          },
          "401": {
            "description": "Unauthorized",
            "content": {
              "application/json": {
                "schema": {
                  "type": "object",
                  "required": [
                    "error",
                    "message"
                  ],
                  "properties": {
                    "error": {
                      "const": "AuthMissing"
                    },
                    "message": {
                      "type": "string"
                    }
                  }
                }
              }
            }
          }
        }
      }
    },
    "/app.bsky.notification.getUnreadCount": {
      "get": {
        "tags": [
          "app.bsky.notification"
        ],
        "description": "Get the count of unread notifications.",
        "operationId": "app.bsky.notification.getUnreadCount",
        "security": [
          {
            "Bearer": []
          }
        ],
        "parameters": [
          {
            "name": "seenAt",
            "in": "query",
            "required": false,
            "schema": {
              "type": "string",
              "format": "date-time"
            }
          }
        ],
        "responses": {
          "200": {
            "description": "OK",
            "content": {
              "application/json": {
                "schema": {
                  "type": "object",
                  "required": [
                    "count"
                  ],
                  "properties": {
                    "count": {
                      "type": "integer"
                    }
                  }
                }
              }
            }
          },
          "400": {
            "description": "Bad Request",
            "content": {
              "application/json": {
                "schema": {
                  "type": "object",
                  "required": [
                    "error",
                    "message"
                  ],
                  "properties": {
                    "error": {
                      "type": "string",
                      "enum": [
                        "InvalidRequest",
                        "ExpiredToken",
                        "InvalidToken"
                      ]
                    },
                    "message": {
                      "type": "string"
                    }
                  }
                }
              }
            }
          },
          "401": {
            "description": "Unauthorized",
            "content": {
              "application/json": {
                "schema": {
                  "type": "object",
                  "required": [
                    "error",
                    "message"
                  ],
                  "properties": {
                    "error": {
                      "const": "AuthMissing"
                    },
                    "message": {
                      "type": "string"
                    }
                  }
                }
              }
            }
          }
        }
      }
    },
    "/app.bsky.notification.listNotifications": {
      "get": {
        "tags": [
          "app.bsky.notification"
        ],
        "description": "Get a list of notifications.",
        "operationId": "app.bsky.notification.listNotifications",
        "security": [
          {
            "Bearer": []
          }
        ],
        "parameters": [
          {
            "name": "limit",
            "in": "query",
            "required": false,
            "schema": {
              "type": "integer",
              "minimum": 1,
              "maximum": 100,
              "default": 50
            }
          },
          {
            "name": "cursor",
            "in": "query",
            "required": false,
            "schema": {
              "type": "string"
            }
          },
          {
            "name": "seenAt",
            "in": "query",
            "required": false,
            "schema": {
              "type": "string",
              "format": "date-time"
            }
          }
        ],
        "responses": {
          "200": {
            "description": "OK",
            "content": {
              "application/json": {
                "schema": {
                  "type": "object",
                  "required": [
                    "notifications"
                  ],
                  "properties": {
                    "cursor": {
                      "type": "string"
                    },
                    "notifications": {
                      "type": "array",
                      "items": {
                        "$ref": "#/components/schemas/app.bsky.notification.listNotifications.notification"
                      }
                    },
                    "seenAt": {
                      "type": "string",
                      "format": "date-time"
                    }
                  }
                }
              }
            }
          },
          "400": {
            "description": "Bad Request",
            "content": {
              "application/json": {
                "schema": {
                  "type": "object",
                  "required": [
                    "error",
                    "message"
                  ],
                  "properties": {
                    "error": {
                      "type": "string",
                      "enum": [
                        "InvalidRequest",
                        "ExpiredToken",
                        "InvalidToken"
                      ]
                    },
                    "message": {
                      "type": "string"
                    }
                  }
                }
              }
            }
          },
          "401": {
            "description": "Unauthorized",
            "content": {
              "application/json": {
                "schema": {
                  "type": "object",
                  "required": [
                    "error",
                    "message"
                  ],
                  "properties": {
                    "error": {
                      "const": "AuthMissing"
                    },
                    "message": {
                      "type": "string"
                    }
                  }
                }
              }
            }
          }
        }
      }
    },
    "/app.bsky.notification.registerPush": {
      "post": {
        "tags": [
          "app.bsky.notification"
        ],
        "description": "Register for push notifications with a service.",
        "operationId": "app.bsky.notification.registerPush",
        "security": [
          {
            "Bearer": []
          }
        ],
        "requestBody": {
          "required": true,
          "content": {
            "application/json": {
              "schema": {
                "type": "object",
                "required": [
                  "serviceDid",
                  "token",
                  "platform",
                  "appId"
                ],
                "properties": {
                  "serviceDid": {
                    "type": "string",
                    "format": "did"
                  },
                  "token": {
                    "type": "string"
                  },
                  "platform": {
                    "type": "string",
                    "enum": [
                      "ios",
                      "android",
                      "web"
                    ]
                  },
                  "appId": {
                    "type": "string"
                  }
                }
              }
            }
          }
        },
        "responses": {
          "200": {
            "description": "OK"
          },
          "400": {
            "description": "Bad Request",
            "content": {
              "application/json": {
                "schema": {
                  "type": "object",
                  "required": [
                    "error",
                    "message"
                  ],
                  "properties": {
                    "error": {
                      "type": "string",
                      "enum": [
                        "InvalidRequest",
                        "ExpiredToken",
                        "InvalidToken"
                      ]
                    },
                    "message": {
                      "type": "string"
                    }
                  }
                }
              }
            }
          },
          "401": {
            "description": "Unauthorized",
            "content": {
              "application/json": {
                "schema": {
                  "type": "object",
                  "required": [
                    "error",
                    "message"
                  ],
                  "properties": {
                    "error": {
                      "const": "AuthMissing"
                    },
                    "message": {
                      "type": "string"
                    }
                  }
                }
              }
            }
          }
        }
      }
    },
    "/app.bsky.notification.updateSeen": {
      "post": {
        "tags": [
          "app.bsky.notification"
        ],
        "description": "Notify server that the user has seen notifications.",
        "operationId": "app.bsky.notification.updateSeen",
        "security": [
          {
            "Bearer": []
          }
        ],
        "requestBody": {
          "required": true,
          "content": {
            "application/json": {
              "schema": {
                "type": "object",
                "required": [
                  "seenAt"
                ],
                "properties": {
                  "seenAt": {
                    "type": "string",
                    "format": "date-time"
                  }
                }
              }
            }
          }
        },
        "responses": {
          "200": {
            "description": "OK"
          },
          "400": {
            "description": "Bad Request",
            "content": {
              "application/json": {
                "schema": {
                  "type": "object",
                  "required": [
                    "error",
                    "message"
                  ],
                  "properties": {
                    "error": {
                      "type": "string",
                      "enum": [
                        "InvalidRequest",
                        "ExpiredToken",
                        "InvalidToken"
                      ]
                    },
                    "message": {
                      "type": "string"
                    }
                  }
                }
              }
            }
          },
          "401": {
            "description": "Unauthorized",
            "content": {
              "application/json": {
                "schema": {
                  "type": "object",
                  "required": [
                    "error",
                    "message"
                  ],
                  "properties": {
                    "error": {
                      "const": "AuthMissing"
                    },
                    "message": {
                      "type": "string"
                    }
                  }
                }
              }
            }
          }
        }
      }
    },
<<<<<<< HEAD
    "/app.bsky.unspecced.getPopular": {
      "get": {
        "tags": [
          "app.bsky.unspecced"
        ],
        "description": "DEPRECATED: will be removed soon. Use a feed generator alternative.",
        "operationId": "app.bsky.unspecced.getPopular",
        "security": [
          {
            "Bearer": []
          }
        ],
        "parameters": [
          {
            "name": "includeNsfw",
            "in": "query",
            "required": false,
            "schema": {
              "type": "boolean"
            }
          },
          {
            "name": "limit",
            "in": "query",
            "required": false,
            "schema": {
              "type": "integer",
              "minimum": 1,
              "maximum": 100,
              "default": 50
            }
          },
          {
            "name": "cursor",
            "in": "query",
            "required": false,
            "schema": {
              "type": "string"
            }
          }
        ],
        "responses": {
          "200": {
            "description": "OK",
            "content": {
              "application/json": {
                "schema": {
                  "type": "object",
                  "required": [
                    "feed"
                  ],
                  "properties": {
                    "cursor": {
                      "type": "string"
                    },
                    "feed": {
                      "type": "array",
                      "items": {
                        "$ref": "#/components/schemas/app.bsky.feed.defs.feedViewPost"
                      }
                    }
                  }
                }
              }
            }
          },
          "400": {
            "description": "Bad Request",
            "content": {
              "application/json": {
                "schema": {
                  "type": "object",
                  "required": [
                    "error",
                    "message"
                  ],
                  "properties": {
                    "error": {
                      "type": "string",
                      "enum": [
                        "InvalidRequest",
                        "ExpiredToken",
                        "InvalidToken"
                      ]
                    },
                    "message": {
                      "type": "string"
                    }
                  }
                }
              }
            }
          },
          "401": {
            "description": "Unauthorized",
            "content": {
              "application/json": {
                "schema": {
                  "type": "object",
                  "required": [
                    "error",
                    "message"
                  ],
                  "properties": {
                    "error": {
                      "const": "AuthMissing"
                    },
                    "message": {
                      "type": "string"
                    }
                  }
                }
              }
            }
          }
        }
      }
    },
=======
>>>>>>> 97ca3fdb
    "/app.bsky.unspecced.getPopularFeedGenerators": {
      "get": {
        "tags": [
          "app.bsky.unspecced"
        ],
        "description": "An unspecced view of globally popular feed generators.",
        "operationId": "app.bsky.unspecced.getPopularFeedGenerators",
        "security": [
          {
            "Bearer": []
          }
        ],
        "parameters": [
          {
            "name": "limit",
            "in": "query",
            "required": false,
            "schema": {
              "type": "integer",
              "minimum": 1,
              "maximum": 100,
              "default": 50
            }
          },
          {
            "name": "cursor",
            "in": "query",
            "required": false,
            "schema": {
              "type": "string"
            }
          },
          {
            "name": "query",
            "in": "query",
            "required": false,
            "schema": {
              "type": "string"
            }
          }
        ],
        "responses": {
          "200": {
            "description": "OK",
            "content": {
              "application/json": {
                "schema": {
                  "type": "object",
                  "required": [
                    "feeds"
                  ],
                  "properties": {
                    "cursor": {
                      "type": "string"
                    },
                    "feeds": {
                      "type": "array",
                      "items": {
                        "$ref": "#/components/schemas/app.bsky.feed.defs.generatorView"
                      }
                    }
                  }
                }
              }
            }
          },
          "400": {
            "description": "Bad Request",
            "content": {
              "application/json": {
                "schema": {
                  "type": "object",
                  "required": [
                    "error",
                    "message"
                  ],
                  "properties": {
                    "error": {
                      "type": "string",
                      "enum": [
                        "InvalidRequest",
                        "ExpiredToken",
                        "InvalidToken"
                      ]
                    },
                    "message": {
                      "type": "string"
                    }
                  }
                }
              }
            }
          },
          "401": {
            "description": "Unauthorized",
            "content": {
              "application/json": {
                "schema": {
                  "type": "object",
                  "required": [
                    "error",
                    "message"
                  ],
                  "properties": {
                    "error": {
                      "const": "AuthMissing"
                    },
                    "message": {
                      "type": "string"
                    }
                  }
                }
              }
            }
          }
        }
      }
    },
    "/com.atproto.admin.disableAccountInvites": {
      "post": {
        "tags": [
          "com.atproto.admin"
        ],
        "description": "Disable an account from receiving new invite codes, but does not invalidate existing codes.",
        "operationId": "com.atproto.admin.disableAccountInvites",
        "security": [
          {
            "Bearer": []
          }
        ],
        "requestBody": {
          "required": true,
          "content": {
            "application/json": {
              "schema": {
                "type": "object",
                "required": [
                  "account"
                ],
                "properties": {
                  "account": {
                    "type": "string",
                    "format": "did"
                  },
                  "note": {
                    "type": "string",
                    "description": "Optional reason for disabled invites."
                  }
                }
              }
            }
          }
        },
        "responses": {
          "200": {
            "description": "OK"
          },
          "400": {
            "description": "Bad Request",
            "content": {
              "application/json": {
                "schema": {
                  "type": "object",
                  "required": [
                    "error",
                    "message"
                  ],
                  "properties": {
                    "error": {
                      "type": "string",
                      "enum": [
                        "InvalidRequest",
                        "ExpiredToken",
                        "InvalidToken"
                      ]
                    },
                    "message": {
                      "type": "string"
                    }
                  }
                }
              }
            }
          },
          "401": {
            "description": "Unauthorized",
            "content": {
              "application/json": {
                "schema": {
                  "type": "object",
                  "required": [
                    "error",
                    "message"
                  ],
                  "properties": {
                    "error": {
                      "const": "AuthMissing"
                    },
                    "message": {
                      "type": "string"
                    }
                  }
                }
              }
            }
          }
        }
      }
    },
    "/com.atproto.admin.disableInviteCodes": {
      "post": {
        "tags": [
          "com.atproto.admin"
        ],
        "description": "Disable some set of codes and/or all codes associated with a set of users.",
        "operationId": "com.atproto.admin.disableInviteCodes",
        "security": [
          {
            "Bearer": []
          }
        ],
        "requestBody": {
          "required": true,
          "content": {
            "application/json": {
              "schema": {
                "type": "object",
                "properties": {
                  "codes": {
                    "type": "array",
                    "items": {
                      "type": "string"
                    }
                  },
                  "accounts": {
                    "type": "array",
                    "items": {
                      "type": "string"
                    }
                  }
                }
              }
            }
          }
        },
        "responses": {
          "200": {
            "description": "OK"
          },
          "400": {
            "description": "Bad Request",
            "content": {
              "application/json": {
                "schema": {
                  "type": "object",
                  "required": [
                    "error",
                    "message"
                  ],
                  "properties": {
                    "error": {
                      "type": "string",
                      "enum": [
                        "InvalidRequest",
                        "ExpiredToken",
                        "InvalidToken"
                      ]
                    },
                    "message": {
                      "type": "string"
                    }
                  }
                }
              }
            }
          },
          "401": {
            "description": "Unauthorized",
            "content": {
              "application/json": {
                "schema": {
                  "type": "object",
                  "required": [
                    "error",
                    "message"
                  ],
                  "properties": {
                    "error": {
                      "const": "AuthMissing"
                    },
                    "message": {
                      "type": "string"
                    }
                  }
                }
              }
            }
          }
        }
      }
    },
    "/com.atproto.admin.emitModerationEvent": {
      "post": {
        "tags": [
          "com.atproto.admin"
        ],
        "description": "Take a moderation action on an actor.",
        "operationId": "com.atproto.admin.emitModerationEvent",
        "security": [
          {
            "Bearer": []
          }
        ],
        "requestBody": {
          "required": true,
          "content": {
            "application/json": {
              "schema": {
                "type": "object",
                "required": [
                  "event",
                  "subject",
                  "createdBy"
                ],
                "properties": {
                  "event": {
                    "oneOf": [
                      {
                        "$ref": "#/components/schemas/com.atproto.admin.defs.modEventTakedown"
                      },
                      {
                        "$ref": "#/components/schemas/com.atproto.admin.defs.modEventAcknowledge"
                      },
                      {
                        "$ref": "#/components/schemas/com.atproto.admin.defs.modEventEscalate"
                      },
                      {
                        "$ref": "#/components/schemas/com.atproto.admin.defs.modEventComment"
                      },
                      {
                        "$ref": "#/components/schemas/com.atproto.admin.defs.modEventLabel"
                      },
                      {
                        "$ref": "#/components/schemas/com.atproto.admin.defs.modEventReport"
                      },
                      {
                        "$ref": "#/components/schemas/com.atproto.admin.defs.modEventMute"
                      },
                      {
                        "$ref": "#/components/schemas/com.atproto.admin.defs.modEventReverseTakedown"
                      },
                      {
                        "$ref": "#/components/schemas/com.atproto.admin.defs.modEventUnmute"
                      },
                      {
                        "$ref": "#/components/schemas/com.atproto.admin.defs.modEventEmail"
                      }
                    ]
                  },
                  "subject": {
                    "oneOf": [
                      {
                        "$ref": "#/components/schemas/com.atproto.admin.defs.repoRef"
                      },
                      {
                        "$ref": "#/components/schemas/com.atproto.repo.strongRef"
                      }
                    ]
                  },
                  "subjectBlobCids": {
                    "type": "array",
                    "items": {
                      "type": "string",
                      "format": "cid"
                    }
                  },
                  "createdBy": {
                    "type": "string",
                    "format": "did"
                  }
                }
              }
            }
          }
        },
        "responses": {
          "200": {
            "description": "OK",
            "content": {
              "application/json": {
                "schema": {
                  "$ref": "#/components/schemas/com.atproto.admin.defs.modEventView"
                }
              }
            }
          },
          "400": {
            "description": "Bad Request",
            "content": {
              "application/json": {
                "schema": {
                  "type": "object",
                  "required": [
                    "error",
                    "message"
                  ],
                  "properties": {
                    "error": {
                      "type": "string",
                      "enum": [
                        "InvalidRequest",
                        "ExpiredToken",
                        "InvalidToken",
                        "SubjectHasAction"
                      ]
                    },
                    "message": {
                      "type": "string"
                    }
                  }
                }
              }
            }
          },
          "401": {
            "description": "Unauthorized",
            "content": {
              "application/json": {
                "schema": {
                  "type": "object",
                  "required": [
                    "error",
                    "message"
                  ],
                  "properties": {
                    "error": {
                      "const": "AuthMissing"
                    },
                    "message": {
                      "type": "string"
                    }
                  }
                }
              }
            }
          }
        }
      }
    },
    "/com.atproto.admin.enableAccountInvites": {
      "post": {
        "tags": [
          "com.atproto.admin"
        ],
        "description": "Re-enable an account's ability to receive invite codes.",
        "operationId": "com.atproto.admin.enableAccountInvites",
        "security": [
          {
            "Bearer": []
          }
        ],
        "requestBody": {
          "required": true,
          "content": {
            "application/json": {
              "schema": {
                "type": "object",
                "required": [
                  "account"
                ],
                "properties": {
                  "account": {
                    "type": "string",
                    "format": "did"
                  },
                  "note": {
                    "type": "string",
                    "description": "Optional reason for enabled invites."
                  }
                }
              }
            }
          }
        },
        "responses": {
          "200": {
            "description": "OK"
          },
          "400": {
            "description": "Bad Request",
            "content": {
              "application/json": {
                "schema": {
                  "type": "object",
                  "required": [
                    "error",
                    "message"
                  ],
                  "properties": {
                    "error": {
                      "type": "string",
                      "enum": [
                        "InvalidRequest",
                        "ExpiredToken",
                        "InvalidToken"
                      ]
                    },
                    "message": {
                      "type": "string"
                    }
                  }
                }
              }
            }
          },
          "401": {
            "description": "Unauthorized",
            "content": {
              "application/json": {
                "schema": {
                  "type": "object",
                  "required": [
                    "error",
                    "message"
                  ],
                  "properties": {
                    "error": {
                      "const": "AuthMissing"
                    },
                    "message": {
                      "type": "string"
                    }
                  }
                }
              }
            }
          }
        }
      }
    },
    "/com.atproto.admin.getAccountInfo": {
      "get": {
        "tags": [
          "com.atproto.admin"
        ],
        "description": "Get details about an account.",
        "operationId": "com.atproto.admin.getAccountInfo",
        "security": [
          {
            "Bearer": []
          }
        ],
        "parameters": [
          {
            "name": "did",
            "in": "query",
            "required": true,
            "schema": {
              "type": "string",
              "format": "did"
            }
          }
        ],
        "responses": {
          "200": {
            "description": "OK",
            "content": {
              "application/json": {
                "schema": {
                  "$ref": "#/components/schemas/com.atproto.admin.defs.accountView"
                }
              }
            }
          },
          "400": {
            "description": "Bad Request",
            "content": {
              "application/json": {
                "schema": {
                  "type": "object",
                  "required": [
                    "error",
                    "message"
                  ],
                  "properties": {
                    "error": {
                      "type": "string",
                      "enum": [
                        "InvalidRequest",
                        "ExpiredToken",
                        "InvalidToken"
                      ]
                    },
                    "message": {
                      "type": "string"
                    }
                  }
                }
              }
            }
          },
          "401": {
            "description": "Unauthorized",
            "content": {
              "application/json": {
                "schema": {
                  "type": "object",
                  "required": [
                    "error",
                    "message"
                  ],
                  "properties": {
                    "error": {
                      "const": "AuthMissing"
                    },
                    "message": {
                      "type": "string"
                    }
                  }
                }
              }
            }
          }
        }
      }
    },
    "/com.atproto.admin.getInviteCodes": {
      "get": {
        "tags": [
          "com.atproto.admin"
        ],
        "description": "Get an admin view of invite codes.",
        "operationId": "com.atproto.admin.getInviteCodes",
        "security": [
          {
            "Bearer": []
          }
        ],
        "parameters": [
          {
            "name": "sort",
            "in": "query",
            "required": false,
            "schema": {
              "type": "string",
              "default": "recent",
              "enum": [
                "recent",
                "usage"
              ]
            }
          },
          {
            "name": "limit",
            "in": "query",
            "required": false,
            "schema": {
              "type": "integer",
              "minimum": 1,
              "maximum": 500,
              "default": 100
            }
          },
          {
            "name": "cursor",
            "in": "query",
            "required": false,
            "schema": {
              "type": "string"
            }
          }
        ],
        "responses": {
          "200": {
            "description": "OK",
            "content": {
              "application/json": {
                "schema": {
                  "type": "object",
                  "required": [
                    "codes"
                  ],
                  "properties": {
                    "cursor": {
                      "type": "string"
                    },
                    "codes": {
                      "type": "array",
                      "items": {
                        "$ref": "#/components/schemas/com.atproto.server.defs.inviteCode"
                      }
                    }
                  }
                }
              }
            }
          },
          "400": {
            "description": "Bad Request",
            "content": {
              "application/json": {
                "schema": {
                  "type": "object",
                  "required": [
                    "error",
                    "message"
                  ],
                  "properties": {
                    "error": {
                      "type": "string",
                      "enum": [
                        "InvalidRequest",
                        "ExpiredToken",
                        "InvalidToken"
                      ]
                    },
                    "message": {
                      "type": "string"
                    }
                  }
                }
              }
            }
          },
          "401": {
            "description": "Unauthorized",
            "content": {
              "application/json": {
                "schema": {
                  "type": "object",
                  "required": [
                    "error",
                    "message"
                  ],
                  "properties": {
                    "error": {
                      "const": "AuthMissing"
                    },
                    "message": {
                      "type": "string"
                    }
                  }
                }
              }
            }
          }
        }
      }
    },
    "/com.atproto.admin.getModerationEvent": {
      "get": {
        "tags": [
          "com.atproto.admin"
        ],
        "description": "Get details about a moderation event.",
        "operationId": "com.atproto.admin.getModerationEvent",
        "security": [
          {
            "Bearer": []
          }
        ],
        "parameters": [
          {
            "name": "id",
            "in": "query",
            "required": true,
            "schema": {
              "type": "integer"
            }
          }
        ],
        "responses": {
          "200": {
            "description": "OK",
            "content": {
              "application/json": {
                "schema": {
                  "$ref": "#/components/schemas/com.atproto.admin.defs.modEventViewDetail"
                }
              }
            }
          },
          "400": {
            "description": "Bad Request",
            "content": {
              "application/json": {
                "schema": {
                  "type": "object",
                  "required": [
                    "error",
                    "message"
                  ],
                  "properties": {
                    "error": {
                      "type": "string",
                      "enum": [
                        "InvalidRequest",
                        "ExpiredToken",
                        "InvalidToken"
                      ]
                    },
                    "message": {
                      "type": "string"
                    }
                  }
                }
              }
            }
          },
          "401": {
            "description": "Unauthorized",
            "content": {
              "application/json": {
                "schema": {
                  "type": "object",
                  "required": [
                    "error",
                    "message"
                  ],
                  "properties": {
                    "error": {
                      "const": "AuthMissing"
                    },
                    "message": {
                      "type": "string"
                    }
                  }
                }
              }
            }
          }
        }
      }
    },
    "/com.atproto.admin.getRecord": {
      "get": {
        "tags": [
          "com.atproto.admin"
        ],
        "description": "Get details about a record.",
        "operationId": "com.atproto.admin.getRecord",
        "security": [
          {
            "Bearer": []
          }
        ],
        "parameters": [
          {
            "name": "uri",
            "in": "query",
            "required": true,
            "schema": {
              "type": "string",
              "format": "at-uri"
            }
          },
          {
            "name": "cid",
            "in": "query",
            "required": false,
            "schema": {
              "type": "string",
              "format": "cid"
            }
          }
        ],
        "responses": {
          "200": {
            "description": "OK",
            "content": {
              "application/json": {
                "schema": {
                  "$ref": "#/components/schemas/com.atproto.admin.defs.recordViewDetail"
                }
              }
            }
          },
          "400": {
            "description": "Bad Request",
            "content": {
              "application/json": {
                "schema": {
                  "type": "object",
                  "required": [
                    "error",
                    "message"
                  ],
                  "properties": {
                    "error": {
                      "type": "string",
                      "enum": [
                        "InvalidRequest",
                        "ExpiredToken",
                        "InvalidToken",
                        "RecordNotFound"
                      ]
                    },
                    "message": {
                      "type": "string"
                    }
                  }
                }
              }
            }
          },
          "401": {
            "description": "Unauthorized",
            "content": {
              "application/json": {
                "schema": {
                  "type": "object",
                  "required": [
                    "error",
                    "message"
                  ],
                  "properties": {
                    "error": {
                      "const": "AuthMissing"
                    },
                    "message": {
                      "type": "string"
                    }
                  }
                }
              }
            }
          }
        }
      }
    },
    "/com.atproto.admin.getRepo": {
      "get": {
        "tags": [
          "com.atproto.admin"
        ],
        "description": "Get details about a repository.",
        "operationId": "com.atproto.admin.getRepo",
        "security": [
          {
            "Bearer": []
          }
        ],
        "parameters": [
          {
            "name": "did",
            "in": "query",
            "required": true,
            "schema": {
              "type": "string",
              "format": "did"
            }
          }
        ],
        "responses": {
          "200": {
            "description": "OK",
            "content": {
              "application/json": {
                "schema": {
                  "$ref": "#/components/schemas/com.atproto.admin.defs.repoViewDetail"
                }
              }
            }
          },
          "400": {
            "description": "Bad Request",
            "content": {
              "application/json": {
                "schema": {
                  "type": "object",
                  "required": [
                    "error",
                    "message"
                  ],
                  "properties": {
                    "error": {
                      "type": "string",
                      "enum": [
                        "InvalidRequest",
                        "ExpiredToken",
                        "InvalidToken",
                        "RepoNotFound"
                      ]
                    },
                    "message": {
                      "type": "string"
                    }
                  }
                }
              }
            }
          },
          "401": {
            "description": "Unauthorized",
            "content": {
              "application/json": {
                "schema": {
                  "type": "object",
                  "required": [
                    "error",
                    "message"
                  ],
                  "properties": {
                    "error": {
                      "const": "AuthMissing"
                    },
                    "message": {
                      "type": "string"
                    }
                  }
                }
              }
            }
          }
        }
      }
    },
    "/com.atproto.admin.getSubjectStatus": {
      "get": {
        "tags": [
          "com.atproto.admin"
        ],
        "description": "Get the service-specific admin status of a subject (account, record, or blob).",
        "operationId": "com.atproto.admin.getSubjectStatus",
        "security": [
          {
            "Bearer": []
          }
        ],
        "parameters": [
          {
            "name": "did",
            "in": "query",
            "required": false,
            "schema": {
              "type": "string",
              "format": "did"
            }
          },
          {
            "name": "uri",
            "in": "query",
            "required": false,
            "schema": {
              "type": "string",
              "format": "at-uri"
            }
          },
          {
            "name": "blob",
            "in": "query",
            "required": false,
            "schema": {
              "type": "string",
              "format": "cid"
            }
          }
        ],
        "responses": {
          "200": {
            "description": "OK",
            "content": {
              "application/json": {
                "schema": {
                  "type": "object",
                  "required": [
                    "subject"
                  ],
                  "properties": {
                    "subject": {
                      "oneOf": [
                        {
                          "$ref": "#/components/schemas/com.atproto.admin.defs.repoRef"
                        },
                        {
                          "$ref": "#/components/schemas/com.atproto.repo.strongRef"
                        },
                        {
                          "$ref": "#/components/schemas/com.atproto.admin.defs.repoBlobRef"
                        }
                      ]
                    },
                    "takedown": {
                      "$ref": "#/components/schemas/com.atproto.admin.defs.statusAttr"
                    }
                  }
                }
              }
            }
          },
          "400": {
            "description": "Bad Request",
            "content": {
              "application/json": {
                "schema": {
                  "type": "object",
                  "required": [
                    "error",
                    "message"
                  ],
                  "properties": {
                    "error": {
                      "type": "string",
                      "enum": [
                        "InvalidRequest",
                        "ExpiredToken",
                        "InvalidToken"
                      ]
                    },
                    "message": {
                      "type": "string"
                    }
                  }
                }
              }
            }
          },
          "401": {
            "description": "Unauthorized",
            "content": {
              "application/json": {
                "schema": {
                  "type": "object",
                  "required": [
                    "error",
                    "message"
                  ],
                  "properties": {
                    "error": {
                      "const": "AuthMissing"
                    },
                    "message": {
                      "type": "string"
                    }
                  }
                }
              }
            }
          }
        }
      }
    },
    "/com.atproto.admin.queryModerationEvents": {
      "get": {
        "tags": [
          "com.atproto.admin"
        ],
        "description": "List moderation events related to a subject.",
        "operationId": "com.atproto.admin.queryModerationEvents",
        "security": [
          {
            "Bearer": []
          }
        ],
        "parameters": [
          {
            "name": "types",
            "in": "query",
            "description": "The types of events (fully qualified string in the format of com.atproto.admin#modEvent<name>) to filter by. If not specified, all events are returned.",
            "required": false,
            "schema": {
              "type": "array",
              "items": {
                "type": "string"
              }
            }
          },
          {
            "name": "createdBy",
            "in": "query",
            "required": false,
            "schema": {
              "type": "string",
              "format": "did"
            }
          },
          {
            "name": "sortDirection",
            "in": "query",
            "description": "Sort direction for the events. Defaults to descending order of created at timestamp.",
            "required": false,
            "schema": {
              "type": "string",
              "description": "Sort direction for the events. Defaults to descending order of created at timestamp.",
              "default": "desc"
            }
          },
          {
            "name": "subject",
            "in": "query",
            "required": false,
            "schema": {
              "type": "string",
              "format": "uri"
            }
          },
          {
            "name": "includeAllUserRecords",
            "in": "query",
            "description": "If true, events on all record types (posts, lists, profile etc.) owned by the did are returned",
            "required": false,
            "schema": {
              "type": "boolean",
              "description": "If true, events on all record types (posts, lists, profile etc.) owned by the did are returned"
            }
          },
          {
            "name": "limit",
            "in": "query",
            "required": false,
            "schema": {
              "type": "integer",
              "minimum": 1,
              "maximum": 100,
              "default": 50
            }
          },
          {
            "name": "cursor",
            "in": "query",
            "required": false,
            "schema": {
              "type": "string"
            }
          }
        ],
        "responses": {
          "200": {
            "description": "OK",
            "content": {
              "application/json": {
                "schema": {
                  "type": "object",
                  "required": [
                    "events"
                  ],
                  "properties": {
                    "cursor": {
                      "type": "string"
                    },
                    "events": {
                      "type": "array",
                      "items": {
                        "$ref": "#/components/schemas/com.atproto.admin.defs.modEventView"
                      }
                    }
                  }
                }
              }
            }
          },
          "400": {
            "description": "Bad Request",
            "content": {
              "application/json": {
                "schema": {
                  "type": "object",
                  "required": [
                    "error",
                    "message"
                  ],
                  "properties": {
                    "error": {
                      "type": "string",
                      "enum": [
                        "InvalidRequest",
                        "ExpiredToken",
                        "InvalidToken"
                      ]
                    },
                    "message": {
                      "type": "string"
                    }
                  }
                }
              }
            }
          },
          "401": {
            "description": "Unauthorized",
            "content": {
              "application/json": {
                "schema": {
                  "type": "object",
                  "required": [
                    "error",
                    "message"
                  ],
                  "properties": {
                    "error": {
                      "const": "AuthMissing"
                    },
                    "message": {
                      "type": "string"
                    }
                  }
                }
              }
            }
          }
        }
      }
    },
    "/com.atproto.admin.queryModerationStatuses": {
      "get": {
        "tags": [
          "com.atproto.admin"
        ],
        "description": "View moderation statuses of subjects (record or repo).",
        "operationId": "com.atproto.admin.queryModerationStatuses",
        "security": [
          {
            "Bearer": []
          }
        ],
        "parameters": [
          {
            "name": "subject",
            "in": "query",
            "required": false,
            "schema": {
              "type": "string",
              "format": "uri"
            }
          },
          {
            "name": "comment",
            "in": "query",
            "description": "Search subjects by keyword from comments",
            "required": false,
            "schema": {
              "type": "string",
              "description": "Search subjects by keyword from comments"
            }
          },
          {
            "name": "reportedAfter",
            "in": "query",
            "description": "Search subjects reported after a given timestamp",
            "required": false,
            "schema": {
              "type": "string",
              "description": "Search subjects reported after a given timestamp",
              "format": "date-time"
            }
          },
          {
            "name": "reportedBefore",
            "in": "query",
            "description": "Search subjects reported before a given timestamp",
            "required": false,
            "schema": {
              "type": "string",
              "description": "Search subjects reported before a given timestamp",
              "format": "date-time"
            }
          },
          {
            "name": "reviewedAfter",
            "in": "query",
            "description": "Search subjects reviewed after a given timestamp",
            "required": false,
            "schema": {
              "type": "string",
              "description": "Search subjects reviewed after a given timestamp",
              "format": "date-time"
            }
          },
          {
            "name": "reviewedBefore",
            "in": "query",
            "description": "Search subjects reviewed before a given timestamp",
            "required": false,
            "schema": {
              "type": "string",
              "description": "Search subjects reviewed before a given timestamp",
              "format": "date-time"
            }
          },
          {
            "name": "includeMuted",
            "in": "query",
            "description": "By default, we don't include muted subjects in the results. Set this to true to include them.",
            "required": false,
            "schema": {
              "type": "boolean",
              "description": "By default, we don't include muted subjects in the results. Set this to true to include them."
            }
          },
          {
            "name": "reviewState",
            "in": "query",
            "description": "Specify when fetching subjects in a certain state",
            "required": false,
            "schema": {
              "type": "string",
              "description": "Specify when fetching subjects in a certain state"
            }
          },
          {
            "name": "ignoreSubjects",
            "in": "query",
            "required": false,
            "schema": {
              "type": "array",
              "items": {
                "type": "string",
                "format": "uri"
              }
            }
          },
          {
            "name": "lastReviewedBy",
            "in": "query",
            "description": "Get all subject statuses that were reviewed by a specific moderator",
            "required": false,
            "schema": {
              "type": "string",
              "description": "Get all subject statuses that were reviewed by a specific moderator",
              "format": "did"
            }
          },
          {
            "name": "sortField",
            "in": "query",
            "required": false,
            "schema": {
              "type": "string",
              "default": "lastReportedAt"
            }
          },
          {
            "name": "sortDirection",
            "in": "query",
            "required": false,
            "schema": {
              "type": "string",
              "default": "desc"
            }
          },
          {
            "name": "takendown",
            "in": "query",
            "description": "Get subjects that were taken down",
            "required": false,
            "schema": {
              "type": "boolean",
              "description": "Get subjects that were taken down"
            }
          },
          {
            "name": "appealed",
            "in": "query",
            "description": "Get subjects in unresolved appealed status",
            "required": false,
            "schema": {
              "type": "boolean",
              "description": "Get subjects in unresolved appealed status"
            }
          },
          {
            "name": "limit",
            "in": "query",
            "required": false,
            "schema": {
              "type": "integer",
              "minimum": 1,
              "maximum": 100,
              "default": 50
            }
          },
          {
            "name": "cursor",
            "in": "query",
            "required": false,
            "schema": {
              "type": "string"
            }
          }
        ],
        "responses": {
          "200": {
            "description": "OK",
            "content": {
              "application/json": {
                "schema": {
                  "type": "object",
                  "required": [
                    "subjectStatuses"
                  ],
                  "properties": {
                    "cursor": {
                      "type": "string"
                    },
                    "subjectStatuses": {
                      "type": "array",
                      "items": {
                        "$ref": "#/components/schemas/com.atproto.admin.defs.subjectStatusView"
                      }
                    }
                  }
                }
              }
            }
          },
          "400": {
            "description": "Bad Request",
            "content": {
              "application/json": {
                "schema": {
                  "type": "object",
                  "required": [
                    "error",
                    "message"
                  ],
                  "properties": {
                    "error": {
                      "type": "string",
                      "enum": [
                        "InvalidRequest",
                        "ExpiredToken",
                        "InvalidToken"
                      ]
                    },
                    "message": {
                      "type": "string"
                    }
                  }
                }
              }
            }
          },
          "401": {
            "description": "Unauthorized",
            "content": {
              "application/json": {
                "schema": {
                  "type": "object",
                  "required": [
                    "error",
                    "message"
                  ],
                  "properties": {
                    "error": {
                      "const": "AuthMissing"
                    },
                    "message": {
                      "type": "string"
                    }
                  }
                }
              }
            }
          }
        }
      }
    },
    "/com.atproto.admin.searchRepos": {
      "get": {
        "tags": [
          "com.atproto.admin"
        ],
        "description": "Find repositories based on a search term.",
        "operationId": "com.atproto.admin.searchRepos",
        "security": [
          {
            "Bearer": []
          }
        ],
        "parameters": [
          {
            "name": "term",
            "in": "query",
            "description": "DEPRECATED: use 'q' instead",
            "required": false,
            "schema": {
              "type": "string",
              "description": "DEPRECATED: use 'q' instead"
            }
          },
          {
            "name": "q",
            "in": "query",
            "required": false,
            "schema": {
              "type": "string"
            }
          },
          {
            "name": "limit",
            "in": "query",
            "required": false,
            "schema": {
              "type": "integer",
              "minimum": 1,
              "maximum": 100,
              "default": 50
            }
          },
          {
            "name": "cursor",
            "in": "query",
            "required": false,
            "schema": {
              "type": "string"
            }
          }
        ],
        "responses": {
          "200": {
            "description": "OK",
            "content": {
              "application/json": {
                "schema": {
                  "type": "object",
                  "required": [
                    "repos"
                  ],
                  "properties": {
                    "cursor": {
                      "type": "string"
                    },
                    "repos": {
                      "type": "array",
                      "items": {
                        "$ref": "#/components/schemas/com.atproto.admin.defs.repoView"
                      }
                    }
                  }
                }
              }
            }
          },
          "400": {
            "description": "Bad Request",
            "content": {
              "application/json": {
                "schema": {
                  "type": "object",
                  "required": [
                    "error",
                    "message"
                  ],
                  "properties": {
                    "error": {
                      "type": "string",
                      "enum": [
                        "InvalidRequest",
                        "ExpiredToken",
                        "InvalidToken"
                      ]
                    },
                    "message": {
                      "type": "string"
                    }
                  }
                }
              }
            }
          },
          "401": {
            "description": "Unauthorized",
            "content": {
              "application/json": {
                "schema": {
                  "type": "object",
                  "required": [
                    "error",
                    "message"
                  ],
                  "properties": {
                    "error": {
                      "const": "AuthMissing"
                    },
                    "message": {
                      "type": "string"
                    }
                  }
                }
              }
            }
          }
        }
      }
    },
    "/com.atproto.admin.sendEmail": {
      "post": {
        "tags": [
          "com.atproto.admin"
        ],
        "description": "Send email to a user's account email address.",
        "operationId": "com.atproto.admin.sendEmail",
        "security": [
          {
            "Bearer": []
          }
        ],
        "requestBody": {
          "required": true,
          "content": {
            "application/json": {
              "schema": {
                "type": "object",
                "required": [
                  "recipientDid",
                  "content",
                  "senderDid"
                ],
                "properties": {
                  "recipientDid": {
                    "type": "string",
                    "format": "did"
                  },
                  "content": {
                    "type": "string"
                  },
                  "subject": {
                    "type": "string"
                  },
                  "senderDid": {
                    "type": "string",
                    "format": "did"
                  },
                  "comment": {
                    "type": "string",
                    "description": "Additional comment by the sender that won't be used in the email itself but helpful to provide more context for moderators/reviewers"
                  }
                }
              }
            }
          }
        },
        "responses": {
          "200": {
            "description": "OK",
            "content": {
              "application/json": {
                "schema": {
                  "type": "object",
                  "required": [
                    "sent"
                  ],
                  "properties": {
                    "sent": {
                      "type": "boolean"
                    }
                  }
                }
              }
            }
          },
          "400": {
            "description": "Bad Request",
            "content": {
              "application/json": {
                "schema": {
                  "type": "object",
                  "required": [
                    "error",
                    "message"
                  ],
                  "properties": {
                    "error": {
                      "type": "string",
                      "enum": [
                        "InvalidRequest",
                        "ExpiredToken",
                        "InvalidToken"
                      ]
                    },
                    "message": {
                      "type": "string"
                    }
                  }
                }
              }
            }
          },
          "401": {
            "description": "Unauthorized",
            "content": {
              "application/json": {
                "schema": {
                  "type": "object",
                  "required": [
                    "error",
                    "message"
                  ],
                  "properties": {
                    "error": {
                      "const": "AuthMissing"
                    },
                    "message": {
                      "type": "string"
                    }
                  }
                }
              }
            }
          }
        }
      }
    },
    "/com.atproto.admin.updateAccountEmail": {
      "post": {
        "tags": [
          "com.atproto.admin"
        ],
        "description": "Administrative action to update an account's email.",
        "operationId": "com.atproto.admin.updateAccountEmail",
        "security": [
          {
            "Bearer": []
          }
        ],
        "requestBody": {
          "required": true,
          "content": {
            "application/json": {
              "schema": {
                "type": "object",
                "required": [
                  "account",
                  "email"
                ],
                "properties": {
                  "account": {
                    "type": "string",
                    "description": "The handle or DID of the repo.",
                    "format": "at-identifier"
                  },
                  "email": {
                    "type": "string"
                  }
                }
              }
            }
          }
        },
        "responses": {
          "200": {
            "description": "OK"
          },
          "400": {
            "description": "Bad Request",
            "content": {
              "application/json": {
                "schema": {
                  "type": "object",
                  "required": [
                    "error",
                    "message"
                  ],
                  "properties": {
                    "error": {
                      "type": "string",
                      "enum": [
                        "InvalidRequest",
                        "ExpiredToken",
                        "InvalidToken"
                      ]
                    },
                    "message": {
                      "type": "string"
                    }
                  }
                }
              }
            }
          },
          "401": {
            "description": "Unauthorized",
            "content": {
              "application/json": {
                "schema": {
                  "type": "object",
                  "required": [
                    "error",
                    "message"
                  ],
                  "properties": {
                    "error": {
                      "const": "AuthMissing"
                    },
                    "message": {
                      "type": "string"
                    }
                  }
                }
              }
            }
          }
        }
      }
    },
    "/com.atproto.admin.updateAccountHandle": {
      "post": {
        "tags": [
          "com.atproto.admin"
        ],
        "description": "Administrative action to update an account's handle.",
        "operationId": "com.atproto.admin.updateAccountHandle",
        "security": [
          {
            "Bearer": []
          }
        ],
        "requestBody": {
          "required": true,
          "content": {
            "application/json": {
              "schema": {
                "type": "object",
                "required": [
                  "did",
                  "handle"
                ],
                "properties": {
                  "did": {
                    "type": "string",
                    "format": "did"
                  },
                  "handle": {
                    "type": "string",
                    "format": "handle"
                  }
                }
              }
            }
          }
        },
        "responses": {
          "200": {
            "description": "OK"
          },
          "400": {
            "description": "Bad Request",
            "content": {
              "application/json": {
                "schema": {
                  "type": "object",
                  "required": [
                    "error",
                    "message"
                  ],
                  "properties": {
                    "error": {
                      "type": "string",
                      "enum": [
                        "InvalidRequest",
                        "ExpiredToken",
                        "InvalidToken"
                      ]
                    },
                    "message": {
                      "type": "string"
                    }
                  }
                }
              }
            }
          },
          "401": {
            "description": "Unauthorized",
            "content": {
              "application/json": {
                "schema": {
                  "type": "object",
                  "required": [
                    "error",
                    "message"
                  ],
                  "properties": {
                    "error": {
                      "const": "AuthMissing"
                    },
                    "message": {
                      "type": "string"
                    }
                  }
                }
              }
            }
          }
        }
      }
    },
    "/com.atproto.admin.updateSubjectStatus": {
      "post": {
        "tags": [
          "com.atproto.admin"
        ],
        "description": "Update the service-specific admin status of a subject (account, record, or blob).",
        "operationId": "com.atproto.admin.updateSubjectStatus",
        "security": [
          {
            "Bearer": []
          }
        ],
        "requestBody": {
          "required": true,
          "content": {
            "application/json": {
              "schema": {
                "type": "object",
                "required": [
                  "subject"
                ],
                "properties": {
                  "subject": {
                    "oneOf": [
                      {
                        "$ref": "#/components/schemas/com.atproto.admin.defs.repoRef"
                      },
                      {
                        "$ref": "#/components/schemas/com.atproto.repo.strongRef"
                      },
                      {
                        "$ref": "#/components/schemas/com.atproto.admin.defs.repoBlobRef"
                      }
                    ]
                  },
                  "takedown": {
                    "$ref": "#/components/schemas/com.atproto.admin.defs.statusAttr"
                  }
                }
              }
            }
          }
        },
        "responses": {
          "200": {
            "description": "OK",
            "content": {
              "application/json": {
                "schema": {
                  "type": "object",
                  "required": [
                    "subject"
                  ],
                  "properties": {
                    "subject": {
                      "oneOf": [
                        {
                          "$ref": "#/components/schemas/com.atproto.admin.defs.repoRef"
                        },
                        {
                          "$ref": "#/components/schemas/com.atproto.repo.strongRef"
                        },
                        {
                          "$ref": "#/components/schemas/com.atproto.admin.defs.repoBlobRef"
                        }
                      ]
                    },
                    "takedown": {
                      "$ref": "#/components/schemas/com.atproto.admin.defs.statusAttr"
                    }
                  }
                }
              }
            }
          },
          "400": {
            "description": "Bad Request",
            "content": {
              "application/json": {
                "schema": {
                  "type": "object",
                  "required": [
                    "error",
                    "message"
                  ],
                  "properties": {
                    "error": {
                      "type": "string",
                      "enum": [
                        "InvalidRequest",
                        "ExpiredToken",
                        "InvalidToken"
                      ]
                    },
                    "message": {
                      "type": "string"
                    }
                  }
                }
              }
            }
          },
          "401": {
            "description": "Unauthorized",
            "content": {
              "application/json": {
                "schema": {
                  "type": "object",
                  "required": [
                    "error",
                    "message"
                  ],
                  "properties": {
                    "error": {
                      "const": "AuthMissing"
                    },
                    "message": {
                      "type": "string"
                    }
                  }
                }
              }
            }
          }
        }
      }
    },
    "/com.atproto.identity.resolveHandle": {
      "get": {
        "tags": [
          "com.atproto.identity"
        ],
        "description": "Provides the DID of a repo.",
        "operationId": "com.atproto.identity.resolveHandle",
        "parameters": [
          {
            "name": "handle",
            "in": "query",
            "description": "The handle to resolve.",
            "required": true,
            "schema": {
              "type": "string",
              "description": "The handle to resolve.",
              "format": "handle"
            }
          }
        ],
        "responses": {
          "200": {
            "description": "OK",
            "content": {
              "application/json": {
                "schema": {
                  "type": "object",
                  "required": [
                    "did"
                  ],
                  "properties": {
                    "did": {
                      "type": "string",
                      "format": "did"
                    }
                  }
                }
              }
            }
          },
          "400": {
            "description": "Bad Request",
            "content": {
              "application/json": {
                "schema": {
                  "type": "object",
                  "required": [
                    "error",
                    "message"
                  ],
                  "properties": {
                    "error": {
                      "type": "string",
                      "enum": [
                        "InvalidRequest"
                      ]
                    },
                    "message": {
                      "type": "string"
                    }
                  }
                }
              }
            }
          }
        }
      }
    },
    "/com.atproto.identity.updateHandle": {
      "post": {
        "tags": [
          "com.atproto.identity"
        ],
        "description": "Updates the handle of the account.",
        "operationId": "com.atproto.identity.updateHandle",
        "security": [
          {
            "Bearer": []
          }
        ],
        "requestBody": {
          "required": true,
          "content": {
            "application/json": {
              "schema": {
                "type": "object",
                "required": [
                  "handle"
                ],
                "properties": {
                  "handle": {
                    "type": "string",
                    "format": "handle"
                  }
                }
              }
            }
          }
        },
        "responses": {
          "200": {
            "description": "OK"
          },
          "400": {
            "description": "Bad Request",
            "content": {
              "application/json": {
                "schema": {
                  "type": "object",
                  "required": [
                    "error",
                    "message"
                  ],
                  "properties": {
                    "error": {
                      "type": "string",
                      "enum": [
                        "InvalidRequest",
                        "ExpiredToken",
                        "InvalidToken"
                      ]
                    },
                    "message": {
                      "type": "string"
                    }
                  }
                }
              }
            }
          },
          "401": {
            "description": "Unauthorized",
            "content": {
              "application/json": {
                "schema": {
                  "type": "object",
                  "required": [
                    "error",
                    "message"
                  ],
                  "properties": {
                    "error": {
                      "const": "AuthMissing"
                    },
                    "message": {
                      "type": "string"
                    }
                  }
                }
              }
            }
          }
        }
      }
    },
    "/com.atproto.moderation.createReport": {
      "post": {
        "tags": [
          "com.atproto.moderation"
        ],
        "description": "Report a repo or a record.",
        "operationId": "com.atproto.moderation.createReport",
        "security": [
          {
            "Bearer": []
          }
        ],
        "requestBody": {
          "required": true,
          "content": {
            "application/json": {
              "schema": {
                "type": "object",
                "required": [
                  "reasonType",
                  "subject"
                ],
                "properties": {
                  "reasonType": {
                    "$ref": "#/components/schemas/com.atproto.moderation.defs.reasonType"
                  },
                  "reason": {
                    "type": "string"
                  },
                  "subject": {
                    "oneOf": [
                      {
                        "$ref": "#/components/schemas/com.atproto.admin.defs.repoRef"
                      },
                      {
                        "$ref": "#/components/schemas/com.atproto.repo.strongRef"
                      }
                    ]
                  }
                }
              }
            }
          }
        },
        "responses": {
          "200": {
            "description": "OK",
            "content": {
              "application/json": {
                "schema": {
                  "type": "object",
                  "required": [
                    "id",
                    "reasonType",
                    "subject",
                    "reportedBy",
                    "createdAt"
                  ],
                  "properties": {
                    "id": {
                      "type": "integer"
                    },
                    "reasonType": {
                      "$ref": "#/components/schemas/com.atproto.moderation.defs.reasonType"
                    },
                    "reason": {
                      "type": "string",
                      "maxLength": 20000
                    },
                    "subject": {
                      "oneOf": [
                        {
                          "$ref": "#/components/schemas/com.atproto.admin.defs.repoRef"
                        },
                        {
                          "$ref": "#/components/schemas/com.atproto.repo.strongRef"
                        }
                      ]
                    },
                    "reportedBy": {
                      "type": "string",
                      "format": "did"
                    },
                    "createdAt": {
                      "type": "string",
                      "format": "date-time"
                    }
                  }
                }
              }
            }
          },
          "400": {
            "description": "Bad Request",
            "content": {
              "application/json": {
                "schema": {
                  "type": "object",
                  "required": [
                    "error",
                    "message"
                  ],
                  "properties": {
                    "error": {
                      "type": "string",
                      "enum": [
                        "InvalidRequest",
                        "ExpiredToken",
                        "InvalidToken"
                      ]
                    },
                    "message": {
                      "type": "string"
                    }
                  }
                }
              }
            }
          },
          "401": {
            "description": "Unauthorized",
            "content": {
              "application/json": {
                "schema": {
                  "type": "object",
                  "required": [
                    "error",
                    "message"
                  ],
                  "properties": {
                    "error": {
                      "const": "AuthMissing"
                    },
                    "message": {
                      "type": "string"
                    }
                  }
                }
              }
            }
          }
        }
      }
    },
    "/com.atproto.repo.applyWrites": {
      "post": {
        "tags": [
          "com.atproto.repo"
        ],
        "description": "Apply a batch transaction of creates, updates, and deletes.",
        "operationId": "com.atproto.repo.applyWrites",
        "security": [
          {
            "Bearer": []
          }
        ],
        "requestBody": {
          "required": true,
          "content": {
            "application/json": {
              "schema": {
                "type": "object",
                "required": [
                  "repo",
                  "writes"
                ],
                "properties": {
                  "repo": {
                    "type": "string",
                    "description": "The handle or DID of the repo.",
                    "format": "at-identifier"
                  },
                  "validate": {
                    "type": "boolean",
                    "description": "Flag for validating the records.",
                    "default": true
                  },
                  "writes": {
                    "type": "array",
                    "items": {
                      "oneOf": [
                        {
                          "$ref": "#/components/schemas/com.atproto.repo.applyWrites.create"
                        },
                        {
                          "$ref": "#/components/schemas/com.atproto.repo.applyWrites.update"
                        },
                        {
                          "$ref": "#/components/schemas/com.atproto.repo.applyWrites.delete"
                        }
                      ]
                    }
                  },
                  "swapCommit": {
                    "type": "string",
                    "format": "cid"
                  }
                }
              }
            }
          }
        },
        "responses": {
          "200": {
            "description": "OK"
          },
          "400": {
            "description": "Bad Request",
            "content": {
              "application/json": {
                "schema": {
                  "type": "object",
                  "required": [
                    "error",
                    "message"
                  ],
                  "properties": {
                    "error": {
                      "type": "string",
                      "enum": [
                        "InvalidRequest",
                        "ExpiredToken",
                        "InvalidToken",
                        "InvalidSwap"
                      ]
                    },
                    "message": {
                      "type": "string"
                    }
                  }
                }
              }
            }
          },
          "401": {
            "description": "Unauthorized",
            "content": {
              "application/json": {
                "schema": {
                  "type": "object",
                  "required": [
                    "error",
                    "message"
                  ],
                  "properties": {
                    "error": {
                      "const": "AuthMissing"
                    },
                    "message": {
                      "type": "string"
                    }
                  }
                }
              }
            }
          }
        }
      }
    },
    "/com.atproto.repo.createRecord": {
      "post": {
        "tags": [
          "com.atproto.repo"
        ],
        "description": "Create a new record.",
        "operationId": "com.atproto.repo.createRecord",
        "security": [
          {
            "Bearer": []
          }
        ],
        "requestBody": {
          "required": true,
          "content": {
            "application/json": {
              "schema": {
                "type": "object",
                "required": [
                  "repo",
                  "collection",
                  "record"
                ],
                "properties": {
                  "repo": {
                    "type": "string",
                    "description": "The handle or DID of the repo.",
                    "format": "at-identifier"
                  },
                  "collection": {
                    "type": "string",
                    "description": "The NSID of the record collection.",
                    "format": "nsid"
                  },
                  "rkey": {
                    "type": "string",
                    "description": "The key of the record.",
                    "maxLength": 15
                  },
                  "validate": {
                    "type": "boolean",
                    "description": "Flag for validating the record.",
                    "default": true
                  },
                  "record": {},
                  "swapCommit": {
                    "type": "string",
                    "description": "Compare and swap with the previous commit by CID.",
                    "format": "cid"
                  }
                }
              }
            }
          }
        },
        "responses": {
          "200": {
            "description": "OK",
            "content": {
              "application/json": {
                "schema": {
                  "type": "object",
                  "required": [
                    "uri",
                    "cid"
                  ],
                  "properties": {
                    "uri": {
                      "type": "string",
                      "format": "at-uri"
                    },
                    "cid": {
                      "type": "string",
                      "format": "cid"
                    }
                  }
                }
              }
            }
          },
          "400": {
            "description": "Bad Request",
            "content": {
              "application/json": {
                "schema": {
                  "type": "object",
                  "required": [
                    "error",
                    "message"
                  ],
                  "properties": {
                    "error": {
                      "type": "string",
                      "enum": [
                        "InvalidRequest",
                        "ExpiredToken",
                        "InvalidToken",
                        "InvalidSwap"
                      ]
                    },
                    "message": {
                      "type": "string"
                    }
                  }
                }
              }
            }
          },
          "401": {
            "description": "Unauthorized",
            "content": {
              "application/json": {
                "schema": {
                  "type": "object",
                  "required": [
                    "error",
                    "message"
                  ],
                  "properties": {
                    "error": {
                      "const": "AuthMissing"
                    },
                    "message": {
                      "type": "string"
                    }
                  }
                }
              }
            }
          }
        }
      }
    },
    "/com.atproto.repo.deleteRecord": {
      "post": {
        "tags": [
          "com.atproto.repo"
        ],
        "description": "Delete a record, or ensure it doesn't exist.",
        "operationId": "com.atproto.repo.deleteRecord",
        "security": [
          {
            "Bearer": []
          }
        ],
        "requestBody": {
          "required": true,
          "content": {
            "application/json": {
              "schema": {
                "type": "object",
                "required": [
                  "repo",
                  "collection",
                  "rkey"
                ],
                "properties": {
                  "repo": {
                    "type": "string",
                    "description": "The handle or DID of the repo.",
                    "format": "at-identifier"
                  },
                  "collection": {
                    "type": "string",
                    "description": "The NSID of the record collection.",
                    "format": "nsid"
                  },
                  "rkey": {
                    "type": "string",
                    "description": "The key of the record."
                  },
                  "swapRecord": {
                    "type": "string",
                    "description": "Compare and swap with the previous record by CID.",
                    "format": "cid"
                  },
                  "swapCommit": {
                    "type": "string",
                    "description": "Compare and swap with the previous commit by CID.",
                    "format": "cid"
                  }
                }
              }
            }
          }
        },
        "responses": {
          "200": {
            "description": "OK"
          },
          "400": {
            "description": "Bad Request",
            "content": {
              "application/json": {
                "schema": {
                  "type": "object",
                  "required": [
                    "error",
                    "message"
                  ],
                  "properties": {
                    "error": {
                      "type": "string",
                      "enum": [
                        "InvalidRequest",
                        "ExpiredToken",
                        "InvalidToken",
                        "InvalidSwap"
                      ]
                    },
                    "message": {
                      "type": "string"
                    }
                  }
                }
              }
            }
          },
          "401": {
            "description": "Unauthorized",
            "content": {
              "application/json": {
                "schema": {
                  "type": "object",
                  "required": [
                    "error",
                    "message"
                  ],
                  "properties": {
                    "error": {
                      "const": "AuthMissing"
                    },
                    "message": {
                      "type": "string"
                    }
                  }
                }
              }
            }
          }
        }
      }
    },
    "/com.atproto.repo.describeRepo": {
      "get": {
        "tags": [
          "com.atproto.repo"
        ],
        "description": "Get information about the repo, including the list of collections.",
        "operationId": "com.atproto.repo.describeRepo",
        "parameters": [
          {
            "name": "repo",
            "in": "query",
            "description": "The handle or DID of the repo.",
            "required": true,
            "schema": {
              "type": "string",
              "description": "The handle or DID of the repo.",
              "format": "at-identifier"
            }
          }
        ],
        "responses": {
          "200": {
            "description": "OK",
            "content": {
              "application/json": {
                "schema": {
                  "type": "object",
                  "required": [
                    "handle",
                    "did",
                    "didDoc",
                    "collections",
                    "handleIsCorrect"
                  ],
                  "properties": {
                    "handle": {
                      "type": "string",
                      "format": "handle"
                    },
                    "did": {
                      "type": "string",
                      "format": "did"
                    },
                    "didDoc": {},
                    "collections": {
                      "type": "array",
                      "items": {
                        "type": "string",
                        "format": "nsid"
                      }
                    },
                    "handleIsCorrect": {
                      "type": "boolean"
                    }
                  }
                }
              }
            }
          },
          "400": {
            "description": "Bad Request",
            "content": {
              "application/json": {
                "schema": {
                  "type": "object",
                  "required": [
                    "error",
                    "message"
                  ],
                  "properties": {
                    "error": {
                      "type": "string",
                      "enum": [
                        "InvalidRequest"
                      ]
                    },
                    "message": {
                      "type": "string"
                    }
                  }
                }
              }
            }
          }
        }
      }
    },
    "/com.atproto.repo.getRecord": {
      "get": {
        "tags": [
          "com.atproto.repo"
        ],
        "description": "Get a record.",
        "operationId": "com.atproto.repo.getRecord",
        "parameters": [
          {
            "name": "repo",
            "in": "query",
            "description": "The handle or DID of the repo.",
            "required": true,
            "schema": {
              "type": "string",
              "description": "The handle or DID of the repo.",
              "format": "at-identifier"
            }
          },
          {
            "name": "collection",
            "in": "query",
            "description": "The NSID of the record collection.",
            "required": true,
            "schema": {
              "type": "string",
              "description": "The NSID of the record collection.",
              "format": "nsid"
            }
          },
          {
            "name": "rkey",
            "in": "query",
            "description": "The key of the record.",
            "required": true,
            "schema": {
              "type": "string",
              "description": "The key of the record."
            }
          },
          {
            "name": "cid",
            "in": "query",
            "description": "The CID of the version of the record. If not specified, then return the most recent version.",
            "required": false,
            "schema": {
              "type": "string",
              "description": "The CID of the version of the record. If not specified, then return the most recent version.",
              "format": "cid"
            }
          }
        ],
        "responses": {
          "200": {
            "description": "OK",
            "content": {
              "application/json": {
                "schema": {
                  "type": "object",
                  "required": [
                    "uri",
                    "value"
                  ],
                  "properties": {
                    "uri": {
                      "type": "string",
                      "format": "at-uri"
                    },
                    "cid": {
                      "type": "string",
                      "format": "cid"
                    },
                    "value": {}
                  }
                }
              }
            }
          },
          "400": {
            "description": "Bad Request",
            "content": {
              "application/json": {
                "schema": {
                  "type": "object",
                  "required": [
                    "error",
                    "message"
                  ],
                  "properties": {
                    "error": {
                      "type": "string",
                      "enum": [
                        "InvalidRequest"
                      ]
                    },
                    "message": {
                      "type": "string"
                    }
                  }
                }
              }
            }
          }
        }
      }
    },
    "/com.atproto.repo.listRecords": {
      "get": {
        "tags": [
          "com.atproto.repo"
        ],
        "description": "List a range of records in a collection.",
        "operationId": "com.atproto.repo.listRecords",
        "parameters": [
          {
            "name": "repo",
            "in": "query",
            "description": "The handle or DID of the repo.",
            "required": true,
            "schema": {
              "type": "string",
              "description": "The handle or DID of the repo.",
              "format": "at-identifier"
            }
          },
          {
            "name": "collection",
            "in": "query",
            "description": "The NSID of the record type.",
            "required": true,
            "schema": {
              "type": "string",
              "description": "The NSID of the record type.",
              "format": "nsid"
            }
          },
          {
            "name": "limit",
            "in": "query",
            "description": "The number of records to return.",
            "required": false,
            "schema": {
              "type": "integer",
              "minimum": 1,
              "maximum": 100,
              "default": 50
            }
          },
          {
            "name": "cursor",
            "in": "query",
            "required": false,
            "schema": {
              "type": "string"
            }
          },
          {
            "name": "rkeyStart",
            "in": "query",
            "description": "DEPRECATED: The lowest sort-ordered rkey to start from (exclusive)",
            "required": false,
            "schema": {
              "type": "string",
              "description": "DEPRECATED: The lowest sort-ordered rkey to start from (exclusive)"
            }
          },
          {
            "name": "rkeyEnd",
            "in": "query",
            "description": "DEPRECATED: The highest sort-ordered rkey to stop at (exclusive)",
            "required": false,
            "schema": {
              "type": "string",
              "description": "DEPRECATED: The highest sort-ordered rkey to stop at (exclusive)"
            }
          },
          {
            "name": "reverse",
            "in": "query",
            "description": "Flag to reverse the order of the returned records.",
            "required": false,
            "schema": {
              "type": "boolean",
              "description": "Flag to reverse the order of the returned records."
            }
          }
        ],
        "responses": {
          "200": {
            "description": "OK",
            "content": {
              "application/json": {
                "schema": {
                  "type": "object",
                  "required": [
                    "records"
                  ],
                  "properties": {
                    "cursor": {
                      "type": "string"
                    },
                    "records": {
                      "type": "array",
                      "items": {
                        "$ref": "#/components/schemas/com.atproto.repo.listRecords.record"
                      }
                    }
                  }
                }
              }
            }
          },
          "400": {
            "description": "Bad Request",
            "content": {
              "application/json": {
                "schema": {
                  "type": "object",
                  "required": [
                    "error",
                    "message"
                  ],
                  "properties": {
                    "error": {
                      "type": "string",
                      "enum": [
                        "InvalidRequest"
                      ]
                    },
                    "message": {
                      "type": "string"
                    }
                  }
                }
              }
            }
          }
        }
      }
    },
    "/com.atproto.repo.putRecord": {
      "post": {
        "tags": [
          "com.atproto.repo"
        ],
        "description": "Write a record, creating or updating it as needed.",
        "operationId": "com.atproto.repo.putRecord",
        "security": [
          {
            "Bearer": []
          }
        ],
        "requestBody": {
          "required": true,
          "content": {
            "application/json": {
              "schema": {
                "type": "object",
                "required": [
                  "repo",
                  "collection",
                  "rkey",
                  "record"
                ],
                "properties": {
                  "repo": {
                    "type": "string",
                    "description": "The handle or DID of the repo.",
                    "format": "at-identifier"
                  },
                  "collection": {
                    "type": "string",
                    "description": "The NSID of the record collection.",
                    "format": "nsid"
                  },
                  "rkey": {
                    "type": "string",
                    "description": "The key of the record.",
                    "maxLength": 15
                  },
                  "validate": {
                    "type": "boolean",
                    "description": "Flag for validating the record.",
                    "default": true
                  },
                  "record": {},
                  "swapRecord": {
                    "type": "string",
                    "description": "Compare and swap with the previous record by CID.",
                    "format": "cid"
                  },
                  "swapCommit": {
                    "type": "string",
                    "description": "Compare and swap with the previous commit by CID.",
                    "format": "cid"
                  }
                }
              }
            }
          }
        },
        "responses": {
          "200": {
            "description": "OK",
            "content": {
              "application/json": {
                "schema": {
                  "type": "object",
                  "required": [
                    "uri",
                    "cid"
                  ],
                  "properties": {
                    "uri": {
                      "type": "string",
                      "format": "at-uri"
                    },
                    "cid": {
                      "type": "string",
                      "format": "cid"
                    }
                  }
                }
              }
            }
          },
          "400": {
            "description": "Bad Request",
            "content": {
              "application/json": {
                "schema": {
                  "type": "object",
                  "required": [
                    "error",
                    "message"
                  ],
                  "properties": {
                    "error": {
                      "type": "string",
                      "enum": [
                        "InvalidRequest",
                        "ExpiredToken",
                        "InvalidToken",
                        "InvalidSwap"
                      ]
                    },
                    "message": {
                      "type": "string"
                    }
                  }
                }
              }
            }
          },
          "401": {
            "description": "Unauthorized",
            "content": {
              "application/json": {
                "schema": {
                  "type": "object",
                  "required": [
                    "error",
                    "message"
                  ],
                  "properties": {
                    "error": {
                      "const": "AuthMissing"
                    },
                    "message": {
                      "type": "string"
                    }
                  }
                }
              }
            }
          }
        }
      }
    },
    "/com.atproto.repo.uploadBlob": {
      "post": {
        "tags": [
          "com.atproto.repo"
        ],
        "description": "Upload a new blob to be added to repo in a later request.",
        "operationId": "com.atproto.repo.uploadBlob",
        "security": [
          {
            "Bearer": []
          }
        ],
        "requestBody": {
          "required": true,
          "content": {
            "*/*": {}
          }
        },
        "responses": {
          "200": {
            "description": "OK",
            "content": {
              "application/json": {
                "schema": {
                  "type": "object",
                  "required": [
                    "blob"
                  ],
                  "properties": {
                    "blob": {
                      "type": "string",
                      "format": "binary"
                    }
                  }
                }
              }
            }
          },
          "400": {
            "description": "Bad Request",
            "content": {
              "application/json": {
                "schema": {
                  "type": "object",
                  "required": [
                    "error",
                    "message"
                  ],
                  "properties": {
                    "error": {
                      "type": "string",
                      "enum": [
                        "InvalidRequest",
                        "ExpiredToken",
                        "InvalidToken"
                      ]
                    },
                    "message": {
                      "type": "string"
                    }
                  }
                }
              }
            }
          },
          "401": {
            "description": "Unauthorized",
            "content": {
              "application/json": {
                "schema": {
                  "type": "object",
                  "required": [
                    "error",
                    "message"
                  ],
                  "properties": {
                    "error": {
                      "const": "AuthMissing"
                    },
                    "message": {
                      "type": "string"
                    }
                  }
                }
              }
            }
          }
        }
      }
    },
    "/com.atproto.server.confirmEmail": {
      "post": {
        "tags": [
          "com.atproto.server"
        ],
        "description": "Confirm an email using a token from com.atproto.server.requestEmailConfirmation.",
        "operationId": "com.atproto.server.confirmEmail",
        "security": [
          {
            "Bearer": []
          }
        ],
        "requestBody": {
          "required": true,
          "content": {
            "application/json": {
              "schema": {
                "type": "object",
                "required": [
                  "email",
                  "token"
                ],
                "properties": {
                  "email": {
                    "type": "string"
                  },
                  "token": {
                    "type": "string"
                  }
                }
              }
            }
          }
        },
        "responses": {
          "200": {
            "description": "OK"
          },
          "400": {
            "description": "Bad Request",
            "content": {
              "application/json": {
                "schema": {
                  "type": "object",
                  "required": [
                    "error",
                    "message"
                  ],
                  "properties": {
                    "error": {
                      "type": "string",
                      "enum": [
                        "InvalidRequest",
                        "ExpiredToken",
                        "InvalidToken",
                        "AccountNotFound",
                        "ExpiredToken",
                        "InvalidToken",
                        "InvalidEmail"
                      ]
                    },
                    "message": {
                      "type": "string"
                    }
                  }
                }
              }
            }
          },
          "401": {
            "description": "Unauthorized",
            "content": {
              "application/json": {
                "schema": {
                  "type": "object",
                  "required": [
                    "error",
                    "message"
                  ],
                  "properties": {
                    "error": {
                      "const": "AuthMissing"
                    },
                    "message": {
                      "type": "string"
                    }
                  }
                }
              }
            }
          }
        }
      }
    },
    "/com.atproto.server.createAccount": {
      "post": {
        "tags": [
          "com.atproto.server"
        ],
        "description": "Create an account.",
        "operationId": "com.atproto.server.createAccount",
        "requestBody": {
          "required": true,
          "content": {
            "application/json": {
              "schema": {
                "type": "object",
                "required": [
                  "handle"
                ],
                "properties": {
                  "email": {
                    "type": "string"
                  },
                  "handle": {
                    "type": "string",
                    "format": "handle"
                  },
                  "did": {
                    "type": "string",
                    "format": "did"
                  },
                  "inviteCode": {
                    "type": "string"
                  },
                  "password": {
                    "type": "string"
                  },
                  "recoveryKey": {
                    "type": "string"
                  },
                  "plcOp": {}
                }
              }
            }
          }
        },
        "responses": {
          "200": {
            "description": "OK",
            "content": {
              "application/json": {
                "schema": {
                  "type": "object",
                  "required": [
                    "accessJwt",
                    "refreshJwt",
                    "handle",
                    "did"
                  ],
                  "properties": {
                    "accessJwt": {
                      "type": "string"
                    },
                    "refreshJwt": {
                      "type": "string"
                    },
                    "handle": {
                      "type": "string",
                      "format": "handle"
                    },
                    "did": {
                      "type": "string",
                      "format": "did"
                    },
                    "didDoc": {}
                  }
                }
              }
            }
          },
          "400": {
            "description": "Bad Request",
            "content": {
              "application/json": {
                "schema": {
                  "type": "object",
                  "required": [
                    "error",
                    "message"
                  ],
                  "properties": {
                    "error": {
                      "type": "string",
                      "enum": [
                        "InvalidRequest",
                        "InvalidHandle",
                        "InvalidPassword",
                        "InvalidInviteCode",
                        "HandleNotAvailable",
                        "UnsupportedDomain",
                        "UnresolvableDid",
                        "IncompatibleDidDoc"
                      ]
                    },
                    "message": {
                      "type": "string"
                    }
                  }
                }
              }
            }
          }
        }
      }
    },
    "/com.atproto.server.createAppPassword": {
      "post": {
        "tags": [
          "com.atproto.server"
        ],
        "description": "Create an App Password.",
        "operationId": "com.atproto.server.createAppPassword",
        "security": [
          {
            "Bearer": []
          }
        ],
        "requestBody": {
          "required": true,
          "content": {
            "application/json": {
              "schema": {
                "type": "object",
                "required": [
                  "name"
                ],
                "properties": {
                  "name": {
                    "type": "string"
                  }
                }
              }
            }
          }
        },
        "responses": {
          "200": {
            "description": "OK",
            "content": {
              "application/json": {
                "schema": {
                  "$ref": "#/components/schemas/com.atproto.server.createAppPassword.appPassword"
                }
              }
            }
          },
          "400": {
            "description": "Bad Request",
            "content": {
              "application/json": {
                "schema": {
                  "type": "object",
                  "required": [
                    "error",
                    "message"
                  ],
                  "properties": {
                    "error": {
                      "type": "string",
                      "enum": [
                        "InvalidRequest",
                        "ExpiredToken",
                        "InvalidToken",
                        "AccountTakedown"
                      ]
                    },
                    "message": {
                      "type": "string"
                    }
                  }
                }
              }
            }
          },
          "401": {
            "description": "Unauthorized",
            "content": {
              "application/json": {
                "schema": {
                  "type": "object",
                  "required": [
                    "error",
                    "message"
                  ],
                  "properties": {
                    "error": {
                      "const": "AuthMissing"
                    },
                    "message": {
                      "type": "string"
                    }
                  }
                }
              }
            }
          }
        }
      }
    },
    "/com.atproto.server.createInviteCode": {
      "post": {
        "tags": [
          "com.atproto.server"
        ],
        "description": "Create an invite code.",
        "operationId": "com.atproto.server.createInviteCode",
        "security": [
          {
            "Bearer": []
          }
        ],
        "requestBody": {
          "required": true,
          "content": {
            "application/json": {
              "schema": {
                "type": "object",
                "required": [
                  "useCount"
                ],
                "properties": {
                  "useCount": {
                    "type": "integer"
                  },
                  "forAccount": {
                    "type": "string",
                    "format": "did"
                  }
                }
              }
            }
          }
        },
        "responses": {
          "200": {
            "description": "OK",
            "content": {
              "application/json": {
                "schema": {
                  "type": "object",
                  "required": [
                    "code"
                  ],
                  "properties": {
                    "code": {
                      "type": "string"
                    }
                  }
                }
              }
            }
          },
          "400": {
            "description": "Bad Request",
            "content": {
              "application/json": {
                "schema": {
                  "type": "object",
                  "required": [
                    "error",
                    "message"
                  ],
                  "properties": {
                    "error": {
                      "type": "string",
                      "enum": [
                        "InvalidRequest",
                        "ExpiredToken",
                        "InvalidToken"
                      ]
                    },
                    "message": {
                      "type": "string"
                    }
                  }
                }
              }
            }
          },
          "401": {
            "description": "Unauthorized",
            "content": {
              "application/json": {
                "schema": {
                  "type": "object",
                  "required": [
                    "error",
                    "message"
                  ],
                  "properties": {
                    "error": {
                      "const": "AuthMissing"
                    },
                    "message": {
                      "type": "string"
                    }
                  }
                }
              }
            }
          }
        }
      }
    },
    "/com.atproto.server.createInviteCodes": {
      "post": {
        "tags": [
          "com.atproto.server"
        ],
        "description": "Create invite codes.",
        "operationId": "com.atproto.server.createInviteCodes",
        "security": [
          {
            "Bearer": []
          }
        ],
        "requestBody": {
          "required": true,
          "content": {
            "application/json": {
              "schema": {
                "type": "object",
                "required": [
                  "codeCount",
                  "useCount"
                ],
                "properties": {
                  "codeCount": {
                    "type": "integer",
                    "default": 1
                  },
                  "useCount": {
                    "type": "integer"
                  },
                  "forAccounts": {
                    "type": "array",
                    "items": {
                      "type": "string",
                      "format": "did"
                    }
                  }
                }
              }
            }
          }
        },
        "responses": {
          "200": {
            "description": "OK",
            "content": {
              "application/json": {
                "schema": {
                  "type": "object",
                  "required": [
                    "codes"
                  ],
                  "properties": {
                    "codes": {
                      "type": "array",
                      "items": {
                        "$ref": "#/components/schemas/com.atproto.server.createInviteCodes.accountCodes"
                      }
                    }
                  }
                }
              }
            }
          },
          "400": {
            "description": "Bad Request",
            "content": {
              "application/json": {
                "schema": {
                  "type": "object",
                  "required": [
                    "error",
                    "message"
                  ],
                  "properties": {
                    "error": {
                      "type": "string",
                      "enum": [
                        "InvalidRequest",
                        "ExpiredToken",
                        "InvalidToken"
                      ]
                    },
                    "message": {
                      "type": "string"
                    }
                  }
                }
              }
            }
          },
          "401": {
            "description": "Unauthorized",
            "content": {
              "application/json": {
                "schema": {
                  "type": "object",
                  "required": [
                    "error",
                    "message"
                  ],
                  "properties": {
                    "error": {
                      "const": "AuthMissing"
                    },
                    "message": {
                      "type": "string"
                    }
                  }
                }
              }
            }
          }
        }
      }
    },
    "/com.atproto.server.createSession": {
      "post": {
        "tags": [
          "com.atproto.server"
        ],
        "description": "Create an authentication session.",
        "operationId": "com.atproto.server.createSession",
        "requestBody": {
          "required": true,
          "content": {
            "application/json": {
              "schema": {
                "type": "object",
                "required": [
                  "identifier",
                  "password"
                ],
                "properties": {
                  "identifier": {
                    "type": "string",
                    "description": "Handle or other identifier supported by the server for the authenticating user."
                  },
                  "password": {
                    "type": "string"
                  }
                }
              }
            }
          }
        },
        "responses": {
          "200": {
            "description": "OK",
            "content": {
              "application/json": {
                "schema": {
                  "type": "object",
                  "required": [
                    "accessJwt",
                    "refreshJwt",
                    "handle",
                    "did"
                  ],
                  "properties": {
                    "accessJwt": {
                      "type": "string"
                    },
                    "refreshJwt": {
                      "type": "string"
                    },
                    "handle": {
                      "type": "string",
                      "format": "handle"
                    },
                    "did": {
                      "type": "string",
                      "format": "did"
                    },
                    "didDoc": {},
                    "email": {
                      "type": "string"
                    },
                    "emailConfirmed": {
                      "type": "boolean"
                    }
                  }
                }
              }
            }
          },
          "400": {
            "description": "Bad Request",
            "content": {
              "application/json": {
                "schema": {
                  "type": "object",
                  "required": [
                    "error",
                    "message"
                  ],
                  "properties": {
                    "error": {
                      "type": "string",
                      "enum": [
                        "InvalidRequest",
                        "AccountTakedown"
                      ]
                    },
                    "message": {
                      "type": "string"
                    }
                  }
                }
              }
            }
          }
        }
      }
    },
    "/com.atproto.server.deleteAccount": {
      "post": {
        "tags": [
          "com.atproto.server"
        ],
        "description": "Delete an actor's account with a token and password.",
        "operationId": "com.atproto.server.deleteAccount",
        "requestBody": {
          "required": true,
          "content": {
            "application/json": {
              "schema": {
                "type": "object",
                "required": [
                  "did",
                  "password",
                  "token"
                ],
                "properties": {
                  "did": {
                    "type": "string",
                    "format": "did"
                  },
                  "password": {
                    "type": "string"
                  },
                  "token": {
                    "type": "string"
                  }
                }
              }
            }
          }
        },
        "responses": {
          "200": {
            "description": "OK"
          },
          "400": {
            "description": "Bad Request",
            "content": {
              "application/json": {
                "schema": {
                  "type": "object",
                  "required": [
                    "error",
                    "message"
                  ],
                  "properties": {
                    "error": {
                      "type": "string",
                      "enum": [
                        "InvalidRequest",
                        "ExpiredToken",
                        "InvalidToken"
                      ]
                    },
                    "message": {
                      "type": "string"
                    }
                  }
                }
              }
            }
          }
        }
      }
    },
    "/com.atproto.server.deleteSession": {
      "post": {
        "tags": [
          "com.atproto.server"
        ],
        "description": "Delete the current session.",
        "operationId": "com.atproto.server.deleteSession",
        "security": [
          {
            "Bearer": []
          }
        ],
        "responses": {
          "200": {
            "description": "OK"
          },
          "400": {
            "description": "Bad Request",
            "content": {
              "application/json": {
                "schema": {
                  "type": "object",
                  "required": [
                    "error",
                    "message"
                  ],
                  "properties": {
                    "error": {
                      "type": "string",
                      "enum": [
                        "InvalidRequest",
                        "ExpiredToken",
                        "InvalidToken"
                      ]
                    },
                    "message": {
                      "type": "string"
                    }
                  }
                }
              }
            }
          },
          "401": {
            "description": "Unauthorized",
            "content": {
              "application/json": {
                "schema": {
                  "type": "object",
                  "required": [
                    "error",
                    "message"
                  ],
                  "properties": {
                    "error": {
                      "const": "AuthMissing"
                    },
                    "message": {
                      "type": "string"
                    }
                  }
                }
              }
            }
          }
        }
      }
    },
    "/com.atproto.server.describeServer": {
      "get": {
        "tags": [
          "com.atproto.server"
        ],
        "description": "Get a document describing the service's accounts configuration.",
        "operationId": "com.atproto.server.describeServer",
        "responses": {
          "200": {
            "description": "OK",
            "content": {
              "application/json": {
                "schema": {
                  "type": "object",
                  "required": [
                    "availableUserDomains"
                  ],
                  "properties": {
                    "inviteCodeRequired": {
                      "type": "boolean"
                    },
                    "availableUserDomains": {
                      "type": "array",
                      "items": {
                        "type": "string"
                      }
                    },
                    "links": {
                      "$ref": "#/components/schemas/com.atproto.server.describeServer.links"
                    }
                  }
                }
              }
            }
          },
          "400": {
            "description": "Bad Request",
            "content": {
              "application/json": {
                "schema": {
                  "type": "object",
                  "required": [
                    "error",
                    "message"
                  ],
                  "properties": {
                    "error": {
                      "type": "string",
                      "enum": [
                        "InvalidRequest"
                      ]
                    },
                    "message": {
                      "type": "string"
                    }
                  }
                }
              }
            }
          }
        }
      }
    },
    "/com.atproto.server.getAccountInviteCodes": {
      "get": {
        "tags": [
          "com.atproto.server"
        ],
        "description": "Get all invite codes for a given account.",
        "operationId": "com.atproto.server.getAccountInviteCodes",
        "security": [
          {
            "Bearer": []
          }
        ],
        "parameters": [
          {
            "name": "includeUsed",
            "in": "query",
            "required": false,
            "schema": {
              "type": "boolean",
              "default": true
            }
          },
          {
            "name": "createAvailable",
            "in": "query",
            "required": false,
            "schema": {
              "type": "boolean",
              "default": true
            }
          }
        ],
        "responses": {
          "200": {
            "description": "OK",
            "content": {
              "application/json": {
                "schema": {
                  "type": "object",
                  "required": [
                    "codes"
                  ],
                  "properties": {
                    "codes": {
                      "type": "array",
                      "items": {
                        "$ref": "#/components/schemas/com.atproto.server.defs.inviteCode"
                      }
                    }
                  }
                }
              }
            }
          },
          "400": {
            "description": "Bad Request",
            "content": {
              "application/json": {
                "schema": {
                  "type": "object",
                  "required": [
                    "error",
                    "message"
                  ],
                  "properties": {
                    "error": {
                      "type": "string",
                      "enum": [
                        "InvalidRequest",
                        "ExpiredToken",
                        "InvalidToken",
                        "DuplicateCreate"
                      ]
                    },
                    "message": {
                      "type": "string"
                    }
                  }
                }
              }
            }
          },
          "401": {
            "description": "Unauthorized",
            "content": {
              "application/json": {
                "schema": {
                  "type": "object",
                  "required": [
                    "error",
                    "message"
                  ],
                  "properties": {
                    "error": {
                      "const": "AuthMissing"
                    },
                    "message": {
                      "type": "string"
                    }
                  }
                }
              }
            }
          }
        }
      }
    },
    "/com.atproto.server.getSession": {
      "get": {
        "tags": [
          "com.atproto.server"
        ],
        "description": "Get information about the current session.",
        "operationId": "com.atproto.server.getSession",
        "security": [
          {
            "Bearer": []
          }
        ],
        "responses": {
          "200": {
            "description": "OK",
            "content": {
              "application/json": {
                "schema": {
                  "type": "object",
                  "required": [
                    "handle",
                    "did"
                  ],
                  "properties": {
                    "handle": {
                      "type": "string",
                      "format": "handle"
                    },
                    "did": {
                      "type": "string",
                      "format": "did"
                    },
                    "email": {
                      "type": "string"
                    },
                    "emailConfirmed": {
                      "type": "boolean"
                    },
                    "didDoc": {}
                  }
                }
              }
            }
          },
          "400": {
            "description": "Bad Request",
            "content": {
              "application/json": {
                "schema": {
                  "type": "object",
                  "required": [
                    "error",
                    "message"
                  ],
                  "properties": {
                    "error": {
                      "type": "string",
                      "enum": [
                        "InvalidRequest",
                        "ExpiredToken",
                        "InvalidToken"
                      ]
                    },
                    "message": {
                      "type": "string"
                    }
                  }
                }
              }
            }
          },
          "401": {
            "description": "Unauthorized",
            "content": {
              "application/json": {
                "schema": {
                  "type": "object",
                  "required": [
                    "error",
                    "message"
                  ],
                  "properties": {
                    "error": {
                      "const": "AuthMissing"
                    },
                    "message": {
                      "type": "string"
                    }
                  }
                }
              }
            }
          }
        }
      }
    },
    "/com.atproto.server.listAppPasswords": {
      "get": {
        "tags": [
          "com.atproto.server"
        ],
        "description": "List all App Passwords.",
        "operationId": "com.atproto.server.listAppPasswords",
        "security": [
          {
            "Bearer": []
          }
        ],
        "responses": {
          "200": {
            "description": "OK",
            "content": {
              "application/json": {
                "schema": {
                  "type": "object",
                  "required": [
                    "passwords"
                  ],
                  "properties": {
                    "passwords": {
                      "type": "array",
                      "items": {
                        "$ref": "#/components/schemas/com.atproto.server.listAppPasswords.appPassword"
                      }
                    }
                  }
                }
              }
            }
          },
          "400": {
            "description": "Bad Request",
            "content": {
              "application/json": {
                "schema": {
                  "type": "object",
                  "required": [
                    "error",
                    "message"
                  ],
                  "properties": {
                    "error": {
                      "type": "string",
                      "enum": [
                        "InvalidRequest",
                        "ExpiredToken",
                        "InvalidToken",
                        "AccountTakedown"
                      ]
                    },
                    "message": {
                      "type": "string"
                    }
                  }
                }
              }
            }
          },
          "401": {
            "description": "Unauthorized",
            "content": {
              "application/json": {
                "schema": {
                  "type": "object",
                  "required": [
                    "error",
                    "message"
                  ],
                  "properties": {
                    "error": {
                      "const": "AuthMissing"
                    },
                    "message": {
                      "type": "string"
                    }
                  }
                }
              }
            }
          }
        }
      }
    },
    "/com.atproto.server.refreshSession": {
      "post": {
        "tags": [
          "com.atproto.server"
        ],
        "description": "Refresh an authentication session.",
        "operationId": "com.atproto.server.refreshSession",
        "security": [
          {
            "Bearer": []
          }
        ],
        "responses": {
          "200": {
            "description": "OK",
            "content": {
              "application/json": {
                "schema": {
                  "type": "object",
                  "required": [
                    "accessJwt",
                    "refreshJwt",
                    "handle",
                    "did"
                  ],
                  "properties": {
                    "accessJwt": {
                      "type": "string"
                    },
                    "refreshJwt": {
                      "type": "string"
                    },
                    "handle": {
                      "type": "string",
                      "format": "handle"
                    },
                    "did": {
                      "type": "string",
                      "format": "did"
                    },
                    "didDoc": {}
                  }
                }
              }
            }
          },
          "400": {
            "description": "Bad Request",
            "content": {
              "application/json": {
                "schema": {
                  "type": "object",
                  "required": [
                    "error",
                    "message"
                  ],
                  "properties": {
                    "error": {
                      "type": "string",
                      "enum": [
                        "InvalidRequest",
                        "ExpiredToken",
                        "InvalidToken",
                        "AccountTakedown"
                      ]
                    },
                    "message": {
                      "type": "string"
                    }
                  }
                }
              }
            }
          },
          "401": {
            "description": "Unauthorized",
            "content": {
              "application/json": {
                "schema": {
                  "type": "object",
                  "required": [
                    "error",
                    "message"
                  ],
                  "properties": {
                    "error": {
                      "const": "AuthMissing"
                    },
                    "message": {
                      "type": "string"
                    }
                  }
                }
              }
            }
          }
        }
      }
    },
    "/com.atproto.server.requestAccountDelete": {
      "post": {
        "tags": [
          "com.atproto.server"
        ],
        "description": "Initiate a user account deletion via email.",
        "operationId": "com.atproto.server.requestAccountDelete",
        "security": [
          {
            "Bearer": []
          }
        ],
        "responses": {
          "200": {
            "description": "OK"
          },
          "400": {
            "description": "Bad Request",
            "content": {
              "application/json": {
                "schema": {
                  "type": "object",
                  "required": [
                    "error",
                    "message"
                  ],
                  "properties": {
                    "error": {
                      "type": "string",
                      "enum": [
                        "InvalidRequest",
                        "ExpiredToken",
                        "InvalidToken"
                      ]
                    },
                    "message": {
                      "type": "string"
                    }
                  }
                }
              }
            }
          },
          "401": {
            "description": "Unauthorized",
            "content": {
              "application/json": {
                "schema": {
                  "type": "object",
                  "required": [
                    "error",
                    "message"
                  ],
                  "properties": {
                    "error": {
                      "const": "AuthMissing"
                    },
                    "message": {
                      "type": "string"
                    }
                  }
                }
              }
            }
          }
        }
      }
    },
    "/com.atproto.server.requestEmailConfirmation": {
      "post": {
        "tags": [
          "com.atproto.server"
        ],
        "description": "Request an email with a code to confirm ownership of email.",
        "operationId": "com.atproto.server.requestEmailConfirmation",
        "security": [
          {
            "Bearer": []
          }
        ],
        "responses": {
          "200": {
            "description": "OK"
          },
          "400": {
            "description": "Bad Request",
            "content": {
              "application/json": {
                "schema": {
                  "type": "object",
                  "required": [
                    "error",
                    "message"
                  ],
                  "properties": {
                    "error": {
                      "type": "string",
                      "enum": [
                        "InvalidRequest",
                        "ExpiredToken",
                        "InvalidToken"
                      ]
                    },
                    "message": {
                      "type": "string"
                    }
                  }
                }
              }
            }
          },
          "401": {
            "description": "Unauthorized",
            "content": {
              "application/json": {
                "schema": {
                  "type": "object",
                  "required": [
                    "error",
                    "message"
                  ],
                  "properties": {
                    "error": {
                      "const": "AuthMissing"
                    },
                    "message": {
                      "type": "string"
                    }
                  }
                }
              }
            }
          }
        }
      }
    },
    "/com.atproto.server.requestEmailUpdate": {
      "post": {
        "tags": [
          "com.atproto.server"
        ],
        "description": "Request a token in order to update email.",
        "operationId": "com.atproto.server.requestEmailUpdate",
        "security": [
          {
            "Bearer": []
          }
        ],
        "responses": {
          "200": {
            "description": "OK",
            "content": {
              "application/json": {
                "schema": {
                  "type": "object",
                  "required": [
                    "tokenRequired"
                  ],
                  "properties": {
                    "tokenRequired": {
                      "type": "boolean"
                    }
                  }
                }
              }
            }
          },
          "400": {
            "description": "Bad Request",
            "content": {
              "application/json": {
                "schema": {
                  "type": "object",
                  "required": [
                    "error",
                    "message"
                  ],
                  "properties": {
                    "error": {
                      "type": "string",
                      "enum": [
                        "InvalidRequest",
                        "ExpiredToken",
                        "InvalidToken"
                      ]
                    },
                    "message": {
                      "type": "string"
                    }
                  }
                }
              }
            }
          },
          "401": {
            "description": "Unauthorized",
            "content": {
              "application/json": {
                "schema": {
                  "type": "object",
                  "required": [
                    "error",
                    "message"
                  ],
                  "properties": {
                    "error": {
                      "const": "AuthMissing"
                    },
                    "message": {
                      "type": "string"
                    }
                  }
                }
              }
            }
          }
        }
      }
    },
    "/com.atproto.server.requestPasswordReset": {
      "post": {
        "tags": [
          "com.atproto.server"
        ],
        "description": "Initiate a user account password reset via email.",
        "operationId": "com.atproto.server.requestPasswordReset",
        "requestBody": {
          "required": true,
          "content": {
            "application/json": {
              "schema": {
                "type": "object",
                "required": [
                  "email"
                ],
                "properties": {
                  "email": {
                    "type": "string"
                  }
                }
              }
            }
          }
        },
        "responses": {
          "200": {
            "description": "OK"
          },
          "400": {
            "description": "Bad Request",
            "content": {
              "application/json": {
                "schema": {
                  "type": "object",
                  "required": [
                    "error",
                    "message"
                  ],
                  "properties": {
                    "error": {
                      "type": "string",
                      "enum": [
                        "InvalidRequest"
                      ]
                    },
                    "message": {
                      "type": "string"
                    }
                  }
                }
              }
            }
          }
        }
      }
    },
    "/com.atproto.server.reserveSigningKey": {
      "post": {
        "tags": [
          "com.atproto.server"
        ],
        "description": "Reserve a repo signing key for account creation.",
        "operationId": "com.atproto.server.reserveSigningKey",
        "requestBody": {
          "required": true,
          "content": {
            "application/json": {
              "schema": {
                "type": "object",
                "properties": {
                  "did": {
                    "type": "string",
                    "description": "The did to reserve a new did:key for"
                  }
                }
              }
            }
          }
        },
        "responses": {
          "200": {
            "description": "OK",
            "content": {
              "application/json": {
                "schema": {
                  "type": "object",
                  "required": [
                    "signingKey"
                  ],
                  "properties": {
                    "signingKey": {
                      "type": "string",
                      "description": "Public signing key in the form of a did:key."
                    }
                  }
                }
              }
            }
          },
          "400": {
            "description": "Bad Request",
            "content": {
              "application/json": {
                "schema": {
                  "type": "object",
                  "required": [
                    "error",
                    "message"
                  ],
                  "properties": {
                    "error": {
                      "type": "string",
                      "enum": [
                        "InvalidRequest"
                      ]
                    },
                    "message": {
                      "type": "string"
                    }
                  }
                }
              }
            }
          }
        }
      }
    },
    "/com.atproto.server.resetPassword": {
      "post": {
        "tags": [
          "com.atproto.server"
        ],
        "description": "Reset a user account password using a token.",
        "operationId": "com.atproto.server.resetPassword",
        "requestBody": {
          "required": true,
          "content": {
            "application/json": {
              "schema": {
                "type": "object",
                "required": [
                  "token",
                  "password"
                ],
                "properties": {
                  "token": {
                    "type": "string"
                  },
                  "password": {
                    "type": "string"
                  }
                }
              }
            }
          }
        },
        "responses": {
          "200": {
            "description": "OK"
          },
          "400": {
            "description": "Bad Request",
            "content": {
              "application/json": {
                "schema": {
                  "type": "object",
                  "required": [
                    "error",
                    "message"
                  ],
                  "properties": {
                    "error": {
                      "type": "string",
                      "enum": [
                        "InvalidRequest",
                        "ExpiredToken",
                        "InvalidToken"
                      ]
                    },
                    "message": {
                      "type": "string"
                    }
                  }
                }
              }
            }
          }
        }
      }
    },
    "/com.atproto.server.revokeAppPassword": {
      "post": {
        "tags": [
          "com.atproto.server"
        ],
        "description": "Revoke an App Password by name.",
        "operationId": "com.atproto.server.revokeAppPassword",
        "security": [
          {
            "Bearer": []
          }
        ],
        "requestBody": {
          "required": true,
          "content": {
            "application/json": {
              "schema": {
                "type": "object",
                "required": [
                  "name"
                ],
                "properties": {
                  "name": {
                    "type": "string"
                  }
                }
              }
            }
          }
        },
        "responses": {
          "200": {
            "description": "OK"
          },
          "400": {
            "description": "Bad Request",
            "content": {
              "application/json": {
                "schema": {
                  "type": "object",
                  "required": [
                    "error",
                    "message"
                  ],
                  "properties": {
                    "error": {
                      "type": "string",
                      "enum": [
                        "InvalidRequest",
                        "ExpiredToken",
                        "InvalidToken"
                      ]
                    },
                    "message": {
                      "type": "string"
                    }
                  }
                }
              }
            }
          },
          "401": {
            "description": "Unauthorized",
            "content": {
              "application/json": {
                "schema": {
                  "type": "object",
                  "required": [
                    "error",
                    "message"
                  ],
                  "properties": {
                    "error": {
                      "const": "AuthMissing"
                    },
                    "message": {
                      "type": "string"
                    }
                  }
                }
              }
            }
          }
        }
      }
    },
    "/com.atproto.server.updateEmail": {
      "post": {
        "tags": [
          "com.atproto.server"
        ],
        "description": "Update an account's email.",
        "operationId": "com.atproto.server.updateEmail",
        "security": [
          {
            "Bearer": []
          }
        ],
        "requestBody": {
          "required": true,
          "content": {
            "application/json": {
              "schema": {
                "type": "object",
                "required": [
                  "email"
                ],
                "properties": {
                  "email": {
                    "type": "string"
                  },
                  "token": {
                    "type": "string",
                    "description": "Requires a token from com.atproto.sever.requestEmailUpdate if the account's email has been confirmed."
                  }
                }
              }
            }
          }
        },
        "responses": {
          "200": {
            "description": "OK"
          },
          "400": {
            "description": "Bad Request",
            "content": {
              "application/json": {
                "schema": {
                  "type": "object",
                  "required": [
                    "error",
                    "message"
                  ],
                  "properties": {
                    "error": {
                      "type": "string",
                      "enum": [
                        "InvalidRequest",
                        "ExpiredToken",
                        "InvalidToken",
                        "ExpiredToken",
                        "InvalidToken",
                        "TokenRequired"
                      ]
                    },
                    "message": {
                      "type": "string"
                    }
                  }
                }
              }
            }
          },
          "401": {
            "description": "Unauthorized",
            "content": {
              "application/json": {
                "schema": {
                  "type": "object",
                  "required": [
                    "error",
                    "message"
                  ],
                  "properties": {
                    "error": {
                      "const": "AuthMissing"
                    },
                    "message": {
                      "type": "string"
                    }
                  }
                }
              }
            }
          }
        }
      }
    },
    "/com.atproto.sync.getBlob": {
      "get": {
        "tags": [
          "com.atproto.sync"
        ],
        "description": "Get a blob associated with a given repo.",
        "operationId": "com.atproto.sync.getBlob",
        "parameters": [
          {
            "name": "did",
            "in": "query",
            "description": "The DID of the repo.",
            "required": true,
            "schema": {
              "type": "string",
              "description": "The DID of the repo.",
              "format": "did"
            }
          },
          {
            "name": "cid",
            "in": "query",
            "description": "The CID of the blob to fetch",
            "required": true,
            "schema": {
              "type": "string",
              "description": "The CID of the blob to fetch",
              "format": "cid"
            }
          }
        ],
        "responses": {
          "200": {
            "description": "OK",
            "content": {
              "*/*": {}
            }
          },
          "400": {
            "description": "Bad Request",
            "content": {
              "application/json": {
                "schema": {
                  "type": "object",
                  "required": [
                    "error",
                    "message"
                  ],
                  "properties": {
                    "error": {
                      "type": "string",
                      "enum": [
                        "InvalidRequest"
                      ]
                    },
                    "message": {
                      "type": "string"
                    }
                  }
                }
              }
            }
          }
        }
      }
    },
    "/com.atproto.sync.getBlocks": {
      "get": {
        "tags": [
          "com.atproto.sync"
        ],
        "description": "Get blocks from a given repo.",
        "operationId": "com.atproto.sync.getBlocks",
        "parameters": [
          {
            "name": "did",
            "in": "query",
            "description": "The DID of the repo.",
            "required": true,
            "schema": {
              "type": "string",
              "description": "The DID of the repo.",
              "format": "did"
            }
          },
          {
            "name": "cids",
            "in": "query",
            "required": true,
            "schema": {
              "type": "array",
              "items": {
                "type": "string",
                "format": "cid"
              }
            }
          }
        ],
        "responses": {
          "200": {
            "description": "OK",
            "content": {
              "application/vnd.ipld.car": {}
            }
          },
          "400": {
            "description": "Bad Request",
            "content": {
              "application/json": {
                "schema": {
                  "type": "object",
                  "required": [
                    "error",
                    "message"
                  ],
                  "properties": {
                    "error": {
                      "type": "string",
                      "enum": [
                        "InvalidRequest"
                      ]
                    },
                    "message": {
                      "type": "string"
                    }
                  }
                }
              }
            }
          }
        }
      }
    },
    "/com.atproto.sync.getCheckout": {
      "get": {
        "tags": [
          "com.atproto.sync"
        ],
        "description": "DEPRECATED - please use com.atproto.sync.getRepo instead",
        "operationId": "com.atproto.sync.getCheckout",
        "parameters": [
          {
            "name": "did",
            "in": "query",
            "description": "The DID of the repo.",
            "required": true,
            "schema": {
              "type": "string",
              "description": "The DID of the repo.",
              "format": "did"
            }
          }
        ],
        "responses": {
          "200": {
            "description": "OK",
            "content": {
              "application/vnd.ipld.car": {}
            }
          },
          "400": {
            "description": "Bad Request",
            "content": {
              "application/json": {
                "schema": {
                  "type": "object",
                  "required": [
                    "error",
                    "message"
                  ],
                  "properties": {
                    "error": {
                      "type": "string",
                      "enum": [
                        "InvalidRequest"
                      ]
                    },
                    "message": {
                      "type": "string"
                    }
                  }
                }
              }
            }
          }
        }
      }
    },
    "/com.atproto.sync.getHead": {
      "get": {
        "tags": [
          "com.atproto.sync"
        ],
        "description": "DEPRECATED - please use com.atproto.sync.getLatestCommit instead",
        "operationId": "com.atproto.sync.getHead",
        "parameters": [
          {
            "name": "did",
            "in": "query",
            "description": "The DID of the repo.",
            "required": true,
            "schema": {
              "type": "string",
              "description": "The DID of the repo.",
              "format": "did"
            }
          }
        ],
        "responses": {
          "200": {
            "description": "OK",
            "content": {
              "application/json": {
                "schema": {
                  "type": "object",
                  "required": [
                    "root"
                  ],
                  "properties": {
                    "root": {
                      "type": "string",
                      "format": "cid"
                    }
                  }
                }
              }
            }
          },
          "400": {
            "description": "Bad Request",
            "content": {
              "application/json": {
                "schema": {
                  "type": "object",
                  "required": [
                    "error",
                    "message"
                  ],
                  "properties": {
                    "error": {
                      "type": "string",
                      "enum": [
                        "InvalidRequest",
                        "HeadNotFound"
                      ]
                    },
                    "message": {
                      "type": "string"
                    }
                  }
                }
              }
            }
          }
        }
      }
    },
    "/com.atproto.sync.getLatestCommit": {
      "get": {
        "tags": [
          "com.atproto.sync"
        ],
        "description": "Get the current commit CID & revision of the repo.",
        "operationId": "com.atproto.sync.getLatestCommit",
        "parameters": [
          {
            "name": "did",
            "in": "query",
            "description": "The DID of the repo.",
            "required": true,
            "schema": {
              "type": "string",
              "description": "The DID of the repo.",
              "format": "did"
            }
          }
        ],
        "responses": {
          "200": {
            "description": "OK",
            "content": {
              "application/json": {
                "schema": {
                  "type": "object",
                  "required": [
                    "cid",
                    "rev"
                  ],
                  "properties": {
                    "cid": {
                      "type": "string",
                      "format": "cid"
                    },
                    "rev": {
                      "type": "string"
                    }
                  }
                }
              }
            }
          },
          "400": {
            "description": "Bad Request",
            "content": {
              "application/json": {
                "schema": {
                  "type": "object",
                  "required": [
                    "error",
                    "message"
                  ],
                  "properties": {
                    "error": {
                      "type": "string",
                      "enum": [
                        "InvalidRequest",
                        "RepoNotFound"
                      ]
                    },
                    "message": {
                      "type": "string"
                    }
                  }
                }
              }
            }
          }
        }
      }
    },
    "/com.atproto.sync.getRecord": {
      "get": {
        "tags": [
          "com.atproto.sync"
        ],
        "description": "Get blocks needed for existence or non-existence of record.",
        "operationId": "com.atproto.sync.getRecord",
        "parameters": [
          {
            "name": "did",
            "in": "query",
            "description": "The DID of the repo.",
            "required": true,
            "schema": {
              "type": "string",
              "description": "The DID of the repo.",
              "format": "did"
            }
          },
          {
            "name": "collection",
            "in": "query",
            "required": true,
            "schema": {
              "type": "string",
              "format": "nsid"
            }
          },
          {
            "name": "rkey",
            "in": "query",
            "required": true,
            "schema": {
              "type": "string"
            }
          },
          {
            "name": "commit",
            "in": "query",
            "description": "An optional past commit CID.",
            "required": false,
            "schema": {
              "type": "string",
              "description": "An optional past commit CID.",
              "format": "cid"
            }
          }
        ],
        "responses": {
          "200": {
            "description": "OK",
            "content": {
              "application/vnd.ipld.car": {}
            }
          },
          "400": {
            "description": "Bad Request",
            "content": {
              "application/json": {
                "schema": {
                  "type": "object",
                  "required": [
                    "error",
                    "message"
                  ],
                  "properties": {
                    "error": {
                      "type": "string",
                      "enum": [
                        "InvalidRequest"
                      ]
                    },
                    "message": {
                      "type": "string"
                    }
                  }
                }
              }
            }
          }
        }
      }
    },
    "/com.atproto.sync.getRepo": {
      "get": {
        "tags": [
          "com.atproto.sync"
        ],
        "description": "Gets the DID's repo, optionally catching up from a specific revision.",
        "operationId": "com.atproto.sync.getRepo",
        "parameters": [
          {
            "name": "did",
            "in": "query",
            "description": "The DID of the repo.",
            "required": true,
            "schema": {
              "type": "string",
              "description": "The DID of the repo.",
              "format": "did"
            }
          },
          {
            "name": "since",
            "in": "query",
            "description": "The revision of the repo to catch up from.",
            "required": false,
            "schema": {
              "type": "string",
              "description": "The revision of the repo to catch up from."
            }
          }
        ],
        "responses": {
          "200": {
            "description": "OK",
            "content": {
              "application/vnd.ipld.car": {}
            }
          },
          "400": {
            "description": "Bad Request",
            "content": {
              "application/json": {
                "schema": {
                  "type": "object",
                  "required": [
                    "error",
                    "message"
                  ],
                  "properties": {
                    "error": {
                      "type": "string",
                      "enum": [
                        "InvalidRequest"
                      ]
                    },
                    "message": {
                      "type": "string"
                    }
                  }
                }
              }
            }
          }
        }
      }
    },
    "/com.atproto.sync.listBlobs": {
      "get": {
        "tags": [
          "com.atproto.sync"
        ],
        "description": "List blob CIDs since some revision.",
        "operationId": "com.atproto.sync.listBlobs",
        "parameters": [
          {
            "name": "did",
            "in": "query",
            "description": "The DID of the repo.",
            "required": true,
            "schema": {
              "type": "string",
              "description": "The DID of the repo.",
              "format": "did"
            }
          },
          {
            "name": "since",
            "in": "query",
            "description": "Optional revision of the repo to list blobs since.",
            "required": false,
            "schema": {
              "type": "string",
              "description": "Optional revision of the repo to list blobs since."
            }
          },
          {
            "name": "limit",
            "in": "query",
            "required": false,
            "schema": {
              "type": "integer",
              "minimum": 1,
              "maximum": 1000,
              "default": 500
            }
          },
          {
            "name": "cursor",
            "in": "query",
            "required": false,
            "schema": {
              "type": "string"
            }
          }
        ],
        "responses": {
          "200": {
            "description": "OK",
            "content": {
              "application/json": {
                "schema": {
                  "type": "object",
                  "required": [
                    "cids"
                  ],
                  "properties": {
                    "cursor": {
                      "type": "string"
                    },
                    "cids": {
                      "type": "array",
                      "items": {
                        "type": "string",
                        "format": "cid"
                      }
                    }
                  }
                }
              }
            }
          },
          "400": {
            "description": "Bad Request",
            "content": {
              "application/json": {
                "schema": {
                  "type": "object",
                  "required": [
                    "error",
                    "message"
                  ],
                  "properties": {
                    "error": {
                      "type": "string",
                      "enum": [
                        "InvalidRequest"
                      ]
                    },
                    "message": {
                      "type": "string"
                    }
                  }
                }
              }
            }
          }
        }
      }
    },
    "/com.atproto.sync.listRepos": {
      "get": {
        "tags": [
          "com.atproto.sync"
        ],
        "description": "List DIDs and root CIDs of hosted repos.",
        "operationId": "com.atproto.sync.listRepos",
        "parameters": [
          {
            "name": "limit",
            "in": "query",
            "required": false,
            "schema": {
              "type": "integer",
              "minimum": 1,
              "maximum": 1000,
              "default": 500
            }
          },
          {
            "name": "cursor",
            "in": "query",
            "required": false,
            "schema": {
              "type": "string"
            }
          }
        ],
        "responses": {
          "200": {
            "description": "OK",
            "content": {
              "application/json": {
                "schema": {
                  "type": "object",
                  "required": [
                    "repos"
                  ],
                  "properties": {
                    "cursor": {
                      "type": "string"
                    },
                    "repos": {
                      "type": "array",
                      "items": {
                        "$ref": "#/components/schemas/com.atproto.sync.listRepos.repo"
                      }
                    }
                  }
                }
              }
            }
          },
          "400": {
            "description": "Bad Request",
            "content": {
              "application/json": {
                "schema": {
                  "type": "object",
                  "required": [
                    "error",
                    "message"
                  ],
                  "properties": {
                    "error": {
                      "type": "string",
                      "enum": [
                        "InvalidRequest"
                      ]
                    },
                    "message": {
                      "type": "string"
                    }
                  }
                }
              }
            }
          }
        }
      }
    }
  },
  "components": {
    "schemas": {
      "app.bsky.actor.defs.profileViewBasic": {
        "type": "object",
        "required": [
          "did",
          "handle"
        ],
        "properties": {
          "did": {
            "type": "string",
            "format": "did"
          },
          "handle": {
            "type": "string",
            "format": "handle"
          },
          "displayName": {
            "type": "string",
            "maxLength": 640
          },
          "avatar": {
            "type": "string"
          },
          "viewer": {
            "$ref": "#/components/schemas/app.bsky.actor.defs.viewerState"
          },
          "labels": {
            "type": "array",
            "items": {
              "$ref": "#/components/schemas/com.atproto.label.defs.label"
            }
          }
        }
      },
      "app.bsky.actor.defs.profileView": {
        "type": "object",
        "required": [
          "did",
          "handle"
        ],
        "properties": {
          "did": {
            "type": "string",
            "format": "did"
          },
          "handle": {
            "type": "string",
            "format": "handle"
          },
          "displayName": {
            "type": "string",
            "maxLength": 640
          },
          "description": {
            "type": "string",
            "maxLength": 2560
          },
          "avatar": {
            "type": "string"
          },
          "indexedAt": {
            "type": "string",
            "format": "date-time"
          },
          "viewer": {
            "$ref": "#/components/schemas/app.bsky.actor.defs.viewerState"
          },
          "labels": {
            "type": "array",
            "items": {
              "$ref": "#/components/schemas/com.atproto.label.defs.label"
            }
          }
        }
      },
      "app.bsky.actor.defs.profileViewDetailed": {
        "type": "object",
        "required": [
          "did",
          "handle"
        ],
        "properties": {
          "did": {
            "type": "string",
            "format": "did"
          },
          "handle": {
            "type": "string",
            "format": "handle"
          },
          "displayName": {
            "type": "string",
            "maxLength": 640
          },
          "description": {
            "type": "string",
            "maxLength": 2560
          },
          "avatar": {
            "type": "string"
          },
          "banner": {
            "type": "string"
          },
          "followersCount": {
            "type": "integer"
          },
          "followsCount": {
            "type": "integer"
          },
          "postsCount": {
            "type": "integer"
          },
          "indexedAt": {
            "type": "string",
            "format": "date-time"
          },
          "viewer": {
            "$ref": "#/components/schemas/app.bsky.actor.defs.viewerState"
          },
          "labels": {
            "type": "array",
            "items": {
              "$ref": "#/components/schemas/com.atproto.label.defs.label"
            }
          }
        }
      },
      "app.bsky.actor.defs.viewerState": {
        "type": "object",
        "properties": {
          "muted": {
            "type": "boolean"
          },
          "mutedByList": {
            "$ref": "#/components/schemas/app.bsky.graph.defs.listViewBasic"
          },
          "blockedBy": {
            "type": "boolean"
          },
          "blocking": {
            "type": "string",
            "format": "at-uri"
          },
          "blockingByList": {
            "$ref": "#/components/schemas/app.bsky.graph.defs.listViewBasic"
          },
          "following": {
            "type": "string",
            "format": "at-uri"
          },
          "followedBy": {
            "type": "string",
            "format": "at-uri"
          }
        }
      },
      "app.bsky.actor.defs.preferences": {
        "type": "array",
        "items": {
          "oneOf": [
            {
              "$ref": "#/components/schemas/app.bsky.actor.defs.adultContentPref"
            },
            {
              "$ref": "#/components/schemas/app.bsky.actor.defs.contentLabelPref"
            },
            {
              "$ref": "#/components/schemas/app.bsky.actor.defs.savedFeedsPref"
            },
            {
              "$ref": "#/components/schemas/app.bsky.actor.defs.personalDetailsPref"
            },
            {
              "$ref": "#/components/schemas/app.bsky.actor.defs.feedViewPref"
            },
            {
              "$ref": "#/components/schemas/app.bsky.actor.defs.threadViewPref"
            }
          ]
        }
      },
      "app.bsky.actor.defs.adultContentPref": {
        "type": "object",
        "required": [
          "enabled"
        ],
        "properties": {
          "enabled": {
            "type": "boolean"
          }
        }
      },
      "app.bsky.actor.defs.contentLabelPref": {
        "type": "object",
        "required": [
          "label",
          "visibility"
        ],
        "properties": {
          "label": {
            "type": "string"
          },
          "visibility": {
            "type": "string",
            "enum": [
              "show",
              "warn",
              "hide"
            ]
          }
        }
      },
      "app.bsky.actor.defs.savedFeedsPref": {
        "type": "object",
        "required": [
          "pinned",
          "saved"
        ],
        "properties": {
          "pinned": {
            "type": "array",
            "items": {
              "type": "string",
              "format": "at-uri"
            }
          },
          "saved": {
            "type": "array",
            "items": {
              "type": "string",
              "format": "at-uri"
            }
          }
        }
      },
      "app.bsky.actor.defs.personalDetailsPref": {
        "type": "object",
        "properties": {
          "birthDate": {
            "type": "string",
            "description": "The birth date of account owner.",
            "format": "date-time"
          }
        }
      },
      "app.bsky.actor.defs.feedViewPref": {
        "type": "object",
        "required": [
          "feed"
        ],
        "properties": {
          "feed": {
            "type": "string",
            "description": "The URI of the feed, or an identifier which describes the feed."
          },
          "hideReplies": {
            "type": "boolean",
            "description": "Hide replies in the feed."
          },
          "hideRepliesByUnfollowed": {
            "type": "boolean",
            "description": "Hide replies in the feed if they are not by followed users."
          },
          "hideRepliesByLikeCount": {
            "type": "integer"
          },
          "hideReposts": {
            "type": "boolean",
            "description": "Hide reposts in the feed."
          },
          "hideQuotePosts": {
            "type": "boolean",
            "description": "Hide quote posts in the feed."
          }
        }
      },
      "app.bsky.actor.defs.threadViewPref": {
        "type": "object",
        "properties": {
          "sort": {
            "type": "string",
            "description": "Sorting mode for threads.",
            "enum": [
              "oldest",
              "newest",
              "most-likes",
              "random"
            ]
          },
          "prioritizeFollowedUsers": {
            "type": "boolean",
            "description": "Show followed users at the top of all replies."
          }
        }
      },
      "app.bsky.actor.profile": {
        "type": "object",
        "properties": {
          "displayName": {
            "type": "string",
            "maxLength": 640
          },
          "description": {
            "type": "string",
            "maxLength": 2560
          },
          "avatar": {
            "type": "string",
            "format": "binary",
            "maxLength": 1000000
          },
          "banner": {
            "type": "string",
            "format": "binary",
            "maxLength": 1000000
          },
          "labels": {
            "oneOf": [
              {
                "$ref": "#/components/schemas/com.atproto.label.defs.selfLabels"
              }
            ]
          }
        }
      },
      "app.bsky.embed.external": {
        "type": "object",
        "required": [
          "external"
        ],
        "properties": {
          "external": {
            "$ref": "#/components/schemas/app.bsky.embed.external.external"
          }
        }
      },
      "app.bsky.embed.external.external": {
        "type": "object",
        "required": [
          "uri",
          "title",
          "description"
        ],
        "properties": {
          "uri": {
            "type": "string",
            "format": "uri"
          },
          "title": {
            "type": "string"
          },
          "description": {
            "type": "string"
          },
          "thumb": {
            "type": "string",
            "format": "binary",
            "maxLength": 1000000
          }
        }
      },
      "app.bsky.embed.external.view": {
        "type": "object",
        "required": [
          "external"
        ],
        "properties": {
          "external": {
            "$ref": "#/components/schemas/app.bsky.embed.external.viewExternal"
          }
        }
      },
      "app.bsky.embed.external.viewExternal": {
        "type": "object",
        "required": [
          "uri",
          "title",
          "description"
        ],
        "properties": {
          "uri": {
            "type": "string",
            "format": "uri"
          },
          "title": {
            "type": "string"
          },
          "description": {
            "type": "string"
          },
          "thumb": {
            "type": "string"
          }
        }
      },
      "app.bsky.embed.images": {
        "type": "object",
        "required": [
          "images"
        ],
        "properties": {
          "images": {
            "type": "array",
            "items": {
              "$ref": "#/components/schemas/app.bsky.embed.images.image"
            },
            "maxItems": 4
          }
        }
      },
      "app.bsky.embed.images.image": {
        "type": "object",
        "required": [
          "image",
          "alt"
        ],
        "properties": {
          "image": {
            "type": "string",
            "format": "binary",
            "maxLength": 1000000
          },
          "alt": {
            "type": "string"
          },
          "aspectRatio": {
            "$ref": "#/components/schemas/app.bsky.embed.images.aspectRatio"
          }
        }
      },
      "app.bsky.embed.images.aspectRatio": {
        "type": "object",
        "description": "width:height represents an aspect ratio. It may be approximate, and may not correspond to absolute dimensions in any given unit.",
        "required": [
          "width",
          "height"
        ],
        "properties": {
          "width": {
            "type": "integer",
            "minimum": 1
          },
          "height": {
            "type": "integer",
            "minimum": 1
          }
        }
      },
      "app.bsky.embed.images.view": {
        "type": "object",
        "required": [
          "images"
        ],
        "properties": {
          "images": {
            "type": "array",
            "items": {
              "$ref": "#/components/schemas/app.bsky.embed.images.viewImage"
            },
            "maxItems": 4
          }
        }
      },
      "app.bsky.embed.images.viewImage": {
        "type": "object",
        "required": [
          "thumb",
          "fullsize",
          "alt"
        ],
        "properties": {
          "thumb": {
            "type": "string"
          },
          "fullsize": {
            "type": "string"
          },
          "alt": {
            "type": "string"
          },
          "aspectRatio": {
            "$ref": "#/components/schemas/app.bsky.embed.images.aspectRatio"
          }
        }
      },
      "app.bsky.embed.record": {
        "type": "object",
        "required": [
          "record"
        ],
        "properties": {
          "record": {
            "$ref": "#/components/schemas/com.atproto.repo.strongRef"
          }
        }
      },
      "app.bsky.embed.record.view": {
        "type": "object",
        "required": [
          "record"
        ],
        "properties": {
          "record": {
            "oneOf": [
              {
                "$ref": "#/components/schemas/app.bsky.embed.record.viewRecord"
              },
              {
                "$ref": "#/components/schemas/app.bsky.embed.record.viewNotFound"
              },
              {
                "$ref": "#/components/schemas/app.bsky.embed.record.viewBlocked"
              },
              {
                "$ref": "#/components/schemas/app.bsky.feed.defs.generatorView"
              },
              {
                "$ref": "#/components/schemas/app.bsky.graph.defs.listView"
              }
            ]
          }
        }
      },
      "app.bsky.embed.record.viewRecord": {
        "type": "object",
        "required": [
          "uri",
          "cid",
          "author",
          "value",
          "indexedAt"
        ],
        "properties": {
          "uri": {
            "type": "string",
            "format": "at-uri"
          },
          "cid": {
            "type": "string",
            "format": "cid"
          },
          "author": {
            "$ref": "#/components/schemas/app.bsky.actor.defs.profileViewBasic"
          },
          "value": {},
          "labels": {
            "type": "array",
            "items": {
              "$ref": "#/components/schemas/com.atproto.label.defs.label"
            }
          },
          "embeds": {
            "type": "array",
            "items": {
              "oneOf": [
                {
                  "$ref": "#/components/schemas/app.bsky.embed.images.view"
                },
                {
                  "$ref": "#/components/schemas/app.bsky.embed.external.view"
                },
                {
                  "$ref": "#/components/schemas/app.bsky.embed.record.view"
                },
                {
                  "$ref": "#/components/schemas/app.bsky.embed.recordWithMedia.view"
                }
              ]
            }
          },
          "indexedAt": {
            "type": "string",
            "format": "date-time"
          }
        }
      },
      "app.bsky.embed.record.viewNotFound": {
        "type": "object",
        "required": [
          "uri",
          "notFound"
        ],
        "properties": {
          "uri": {
            "type": "string",
            "format": "at-uri"
          },
          "notFound": {
            "type": "boolean",
            "default": true
          }
        }
      },
      "app.bsky.embed.record.viewBlocked": {
        "type": "object",
        "required": [
          "uri",
          "blocked",
          "author"
        ],
        "properties": {
          "uri": {
            "type": "string",
            "format": "at-uri"
          },
          "blocked": {
            "type": "boolean",
            "default": true
          },
          "author": {
            "$ref": "#/components/schemas/app.bsky.feed.defs.blockedAuthor"
          }
        }
      },
      "app.bsky.embed.recordWithMedia": {
        "type": "object",
        "required": [
          "record",
          "media"
        ],
        "properties": {
          "record": {
            "$ref": "#/components/schemas/app.bsky.embed.record"
          },
          "media": {
            "oneOf": [
              {
                "$ref": "#/components/schemas/app.bsky.embed.images"
              },
              {
                "$ref": "#/components/schemas/app.bsky.embed.external"
              }
            ]
          }
        }
      },
      "app.bsky.embed.recordWithMedia.view": {
        "type": "object",
        "required": [
          "record",
          "media"
        ],
        "properties": {
          "record": {
            "$ref": "#/components/schemas/app.bsky.embed.record.view"
          },
          "media": {
            "oneOf": [
              {
                "$ref": "#/components/schemas/app.bsky.embed.images.view"
              },
              {
                "$ref": "#/components/schemas/app.bsky.embed.external.view"
              }
            ]
          }
        }
      },
      "app.bsky.feed.defs.postView": {
        "type": "object",
        "required": [
          "uri",
          "cid",
          "author",
          "record",
          "indexedAt"
        ],
        "properties": {
          "uri": {
            "type": "string",
            "format": "at-uri"
          },
          "cid": {
            "type": "string",
            "format": "cid"
          },
          "author": {
            "$ref": "#/components/schemas/app.bsky.actor.defs.profileViewBasic"
          },
          "record": {},
          "embed": {
            "oneOf": [
              {
                "$ref": "#/components/schemas/app.bsky.embed.images.view"
              },
              {
                "$ref": "#/components/schemas/app.bsky.embed.external.view"
              },
              {
                "$ref": "#/components/schemas/app.bsky.embed.record.view"
              },
              {
                "$ref": "#/components/schemas/app.bsky.embed.recordWithMedia.view"
              }
            ]
          },
          "replyCount": {
            "type": "integer"
          },
          "repostCount": {
            "type": "integer"
          },
          "likeCount": {
            "type": "integer"
          },
          "indexedAt": {
            "type": "string",
            "format": "date-time"
          },
          "viewer": {
            "$ref": "#/components/schemas/app.bsky.feed.defs.viewerState"
          },
          "labels": {
            "type": "array",
            "items": {
              "$ref": "#/components/schemas/com.atproto.label.defs.label"
            }
          },
          "threadgate": {
            "$ref": "#/components/schemas/app.bsky.feed.defs.threadgateView"
          }
        }
      },
      "app.bsky.feed.defs.viewerState": {
        "type": "object",
        "properties": {
          "repost": {
            "type": "string",
            "format": "at-uri"
          },
          "like": {
            "type": "string",
            "format": "at-uri"
          },
          "replyDisabled": {
            "type": "boolean"
          }
        }
      },
      "app.bsky.feed.defs.feedViewPost": {
        "type": "object",
        "required": [
          "post"
        ],
        "properties": {
          "post": {
            "$ref": "#/components/schemas/app.bsky.feed.defs.postView"
          },
          "reply": {
            "$ref": "#/components/schemas/app.bsky.feed.defs.replyRef"
          },
          "reason": {
            "oneOf": [
              {
                "$ref": "#/components/schemas/app.bsky.feed.defs.reasonRepost"
              }
            ]
          }
        }
      },
      "app.bsky.feed.defs.replyRef": {
        "type": "object",
        "required": [
          "root",
          "parent"
        ],
        "properties": {
          "root": {
            "oneOf": [
              {
                "$ref": "#/components/schemas/app.bsky.feed.defs.postView"
              },
              {
                "$ref": "#/components/schemas/app.bsky.feed.defs.notFoundPost"
              },
              {
                "$ref": "#/components/schemas/app.bsky.feed.defs.blockedPost"
              }
            ]
          },
          "parent": {
            "oneOf": [
              {
                "$ref": "#/components/schemas/app.bsky.feed.defs.postView"
              },
              {
                "$ref": "#/components/schemas/app.bsky.feed.defs.notFoundPost"
              },
              {
                "$ref": "#/components/schemas/app.bsky.feed.defs.blockedPost"
              }
            ]
          }
        }
      },
      "app.bsky.feed.defs.reasonRepost": {
        "type": "object",
        "required": [
          "by",
          "indexedAt"
        ],
        "properties": {
          "by": {
            "$ref": "#/components/schemas/app.bsky.actor.defs.profileViewBasic"
          },
          "indexedAt": {
            "type": "string",
            "format": "date-time"
          }
        }
      },
      "app.bsky.feed.defs.threadViewPost": {
        "type": "object",
        "required": [
          "post"
        ],
        "properties": {
          "post": {
            "$ref": "#/components/schemas/app.bsky.feed.defs.postView"
          },
          "parent": {
            "oneOf": [
              {
                "$ref": "#/components/schemas/app.bsky.feed.defs.threadViewPost"
              },
              {
                "$ref": "#/components/schemas/app.bsky.feed.defs.notFoundPost"
              },
              {
                "$ref": "#/components/schemas/app.bsky.feed.defs.blockedPost"
              }
            ]
          },
          "replies": {
            "type": "array",
            "items": {
              "oneOf": [
                {
                  "$ref": "#/components/schemas/app.bsky.feed.defs.threadViewPost"
                },
                {
                  "$ref": "#/components/schemas/app.bsky.feed.defs.notFoundPost"
                },
                {
                  "$ref": "#/components/schemas/app.bsky.feed.defs.blockedPost"
                }
              ]
            }
          }
        }
      },
      "app.bsky.feed.defs.notFoundPost": {
        "type": "object",
        "required": [
          "uri",
          "notFound"
        ],
        "properties": {
          "uri": {
            "type": "string",
            "format": "at-uri"
          },
          "notFound": {
            "type": "boolean",
            "default": true
          }
        }
      },
      "app.bsky.feed.defs.blockedPost": {
        "type": "object",
        "required": [
          "uri",
          "blocked",
          "author"
        ],
        "properties": {
          "uri": {
            "type": "string",
            "format": "at-uri"
          },
          "blocked": {
            "type": "boolean",
            "default": true
          },
          "author": {
            "$ref": "#/components/schemas/app.bsky.feed.defs.blockedAuthor"
          }
        }
      },
      "app.bsky.feed.defs.blockedAuthor": {
        "type": "object",
        "required": [
          "did"
        ],
        "properties": {
          "did": {
            "type": "string",
            "format": "did"
          },
          "viewer": {
            "$ref": "#/components/schemas/app.bsky.actor.defs.viewerState"
          }
        }
      },
      "app.bsky.feed.defs.generatorView": {
        "type": "object",
        "required": [
          "uri",
          "cid",
          "did",
          "creator",
          "displayName",
          "indexedAt"
        ],
        "properties": {
          "uri": {
            "type": "string",
            "format": "at-uri"
          },
          "cid": {
            "type": "string",
            "format": "cid"
          },
          "did": {
            "type": "string",
            "format": "did"
          },
          "creator": {
            "$ref": "#/components/schemas/app.bsky.actor.defs.profileView"
          },
          "displayName": {
            "type": "string"
          },
          "description": {
            "type": "string",
            "maxLength": 3000
          },
          "descriptionFacets": {
            "type": "array",
            "items": {
              "$ref": "#/components/schemas/app.bsky.richtext.facet"
            }
          },
          "avatar": {
            "type": "string"
          },
          "likeCount": {
            "type": "integer",
            "minimum": 0
          },
          "viewer": {
            "$ref": "#/components/schemas/app.bsky.feed.defs.generatorViewerState"
          },
          "indexedAt": {
            "type": "string",
            "format": "date-time"
          }
        }
      },
      "app.bsky.feed.defs.generatorViewerState": {
        "type": "object",
        "properties": {
          "like": {
            "type": "string",
            "format": "at-uri"
          }
        }
      },
      "app.bsky.feed.defs.skeletonFeedPost": {
        "type": "object",
        "required": [
          "post"
        ],
        "properties": {
          "post": {
            "type": "string",
            "format": "at-uri"
          },
          "reason": {
            "oneOf": [
              {
                "$ref": "#/components/schemas/app.bsky.feed.defs.skeletonReasonRepost"
              }
            ]
          }
        }
      },
      "app.bsky.feed.defs.skeletonReasonRepost": {
        "type": "object",
        "required": [
          "repost"
        ],
        "properties": {
          "repost": {
            "type": "string",
            "format": "at-uri"
          }
        }
      },
      "app.bsky.feed.defs.threadgateView": {
        "type": "object",
        "properties": {
          "uri": {
            "type": "string",
            "format": "at-uri"
          },
          "cid": {
            "type": "string",
            "format": "cid"
          },
          "record": {},
          "lists": {
            "type": "array",
            "items": {
              "$ref": "#/components/schemas/app.bsky.graph.defs.listViewBasic"
            }
          }
        }
      },
      "app.bsky.feed.describeFeedGenerator.feed": {
        "type": "object",
        "required": [
          "uri"
        ],
        "properties": {
          "uri": {
            "type": "string",
            "format": "at-uri"
          }
        }
      },
      "app.bsky.feed.describeFeedGenerator.links": {
        "type": "object",
        "properties": {
          "privacyPolicy": {
            "type": "string"
          },
          "termsOfService": {
            "type": "string"
          }
        }
      },
      "app.bsky.feed.generator": {
        "type": "object",
        "required": [
          "did",
          "displayName",
          "createdAt"
        ],
        "properties": {
          "did": {
            "type": "string",
            "format": "did"
          },
          "displayName": {
            "type": "string",
            "maxLength": 240
          },
          "description": {
            "type": "string",
            "maxLength": 3000
          },
          "descriptionFacets": {
            "type": "array",
            "items": {
              "$ref": "#/components/schemas/app.bsky.richtext.facet"
            }
          },
          "avatar": {
            "type": "string",
            "format": "binary",
            "maxLength": 1000000
          },
          "labels": {
            "oneOf": [
              {
                "$ref": "#/components/schemas/com.atproto.label.defs.selfLabels"
              }
            ]
          },
          "createdAt": {
            "type": "string",
            "format": "date-time"
          }
        }
      },
      "app.bsky.feed.getLikes.like": {
        "type": "object",
        "required": [
          "indexedAt",
          "createdAt",
          "actor"
        ],
        "properties": {
          "indexedAt": {
            "type": "string",
            "format": "date-time"
          },
          "createdAt": {
            "type": "string",
            "format": "date-time"
          },
          "actor": {
            "$ref": "#/components/schemas/app.bsky.actor.defs.profileView"
          }
        }
      },
      "app.bsky.feed.like": {
        "type": "object",
        "required": [
          "subject",
          "createdAt"
        ],
        "properties": {
          "subject": {
            "$ref": "#/components/schemas/com.atproto.repo.strongRef"
          },
          "createdAt": {
            "type": "string",
            "format": "date-time"
          }
        }
      },
      "app.bsky.feed.post": {
        "type": "object",
        "required": [
          "text",
          "createdAt"
        ],
        "properties": {
          "text": {
            "type": "string",
            "maxLength": 3000
          },
          "entities": {
            "type": "array",
            "items": {
              "$ref": "#/components/schemas/app.bsky.feed.post.entity"
            }
          },
          "facets": {
            "type": "array",
            "items": {
              "$ref": "#/components/schemas/app.bsky.richtext.facet"
            }
          },
          "reply": {
            "$ref": "#/components/schemas/app.bsky.feed.post.replyRef"
          },
          "embed": {
            "oneOf": [
              {
                "$ref": "#/components/schemas/app.bsky.embed.images"
              },
              {
                "$ref": "#/components/schemas/app.bsky.embed.external"
              },
              {
                "$ref": "#/components/schemas/app.bsky.embed.record"
              },
              {
                "$ref": "#/components/schemas/app.bsky.embed.recordWithMedia"
              }
            ]
          },
          "langs": {
            "type": "array",
            "items": {
              "type": "string",
              "format": "language"
            },
            "maxItems": 3
          },
          "labels": {
            "oneOf": [
              {
                "$ref": "#/components/schemas/com.atproto.label.defs.selfLabels"
              }
            ]
          },
          "tags": {
            "type": "array",
            "items": {
              "type": "string",
              "maxLength": 640
            },
            "maxItems": 8
          },
          "createdAt": {
            "type": "string",
            "format": "date-time"
          }
        }
      },
      "app.bsky.feed.post.replyRef": {
        "type": "object",
        "required": [
          "root",
          "parent"
        ],
        "properties": {
          "root": {
            "$ref": "#/components/schemas/com.atproto.repo.strongRef"
          },
          "parent": {
            "$ref": "#/components/schemas/com.atproto.repo.strongRef"
          }
        }
      },
      "app.bsky.feed.post.entity": {
        "type": "object",
        "description": "Deprecated: use facets instead.",
        "required": [
          "index",
          "type",
          "value"
        ],
        "properties": {
          "index": {
            "$ref": "#/components/schemas/app.bsky.feed.post.textSlice"
          },
          "type": {
            "type": "string",
            "description": "Expected values are 'mention' and 'link'."
          },
          "value": {
            "type": "string"
          }
        }
      },
      "app.bsky.feed.post.textSlice": {
        "type": "object",
        "description": "Deprecated. Use app.bsky.richtext instead -- A text segment. Start is inclusive, end is exclusive. Indices are for utf16-encoded strings.",
        "required": [
          "start",
          "end"
        ],
        "properties": {
          "start": {
            "type": "integer",
            "minimum": 0
          },
          "end": {
            "type": "integer",
            "minimum": 0
          }
        }
      },
      "app.bsky.feed.repost": {
        "type": "object",
        "required": [
          "subject",
          "createdAt"
        ],
        "properties": {
          "subject": {
            "$ref": "#/components/schemas/com.atproto.repo.strongRef"
          },
          "createdAt": {
            "type": "string",
            "format": "date-time"
          }
        }
      },
      "app.bsky.feed.threadgate": {
        "type": "object",
        "required": [
          "post",
          "createdAt"
        ],
        "properties": {
          "post": {
            "type": "string",
            "format": "at-uri"
          },
          "allow": {
            "type": "array",
            "items": {
              "oneOf": [
                {
                  "$ref": "#/components/schemas/app.bsky.feed.threadgate.mentionRule"
                },
                {
                  "$ref": "#/components/schemas/app.bsky.feed.threadgate.followingRule"
                },
                {
                  "$ref": "#/components/schemas/app.bsky.feed.threadgate.listRule"
                }
              ]
            },
            "maxItems": 5
          },
          "createdAt": {
            "type": "string",
            "format": "date-time"
          }
        }
      },
      "app.bsky.feed.threadgate.mentionRule": {
        "type": "object",
        "description": "Allow replies from actors mentioned in your post.",
        "properties": {}
      },
      "app.bsky.feed.threadgate.followingRule": {
        "type": "object",
        "description": "Allow replies from actors you follow.",
        "properties": {}
      },
      "app.bsky.feed.threadgate.listRule": {
        "type": "object",
        "description": "Allow replies from actors on a list.",
        "required": [
          "list"
        ],
        "properties": {
          "list": {
            "type": "string",
            "format": "at-uri"
          }
        }
      },
      "app.bsky.graph.block": {
        "type": "object",
        "required": [
          "subject",
          "createdAt"
        ],
        "properties": {
          "subject": {
            "type": "string",
            "format": "did"
          },
          "createdAt": {
            "type": "string",
            "format": "date-time"
          }
        }
      },
      "app.bsky.graph.defs.listViewBasic": {
        "type": "object",
        "required": [
          "uri",
          "cid",
          "name",
          "purpose"
        ],
        "properties": {
          "uri": {
            "type": "string",
            "format": "at-uri"
          },
          "cid": {
            "type": "string",
            "format": "cid"
          },
          "name": {
            "type": "string",
            "minLength": 1,
            "maxLength": 64
          },
          "purpose": {
            "$ref": "#/components/schemas/app.bsky.graph.defs.listPurpose"
          },
          "avatar": {
            "type": "string"
          },
          "viewer": {
            "$ref": "#/components/schemas/app.bsky.graph.defs.listViewerState"
          },
          "indexedAt": {
            "type": "string",
            "format": "date-time"
          }
        }
      },
      "app.bsky.graph.defs.listView": {
        "type": "object",
        "required": [
          "uri",
          "cid",
          "creator",
          "name",
          "purpose",
          "indexedAt"
        ],
        "properties": {
          "uri": {
            "type": "string",
            "format": "at-uri"
          },
          "cid": {
            "type": "string",
            "format": "cid"
          },
          "creator": {
            "$ref": "#/components/schemas/app.bsky.actor.defs.profileView"
          },
          "name": {
            "type": "string",
            "minLength": 1,
            "maxLength": 64
          },
          "purpose": {
            "$ref": "#/components/schemas/app.bsky.graph.defs.listPurpose"
          },
          "description": {
            "type": "string",
            "maxLength": 3000
          },
          "descriptionFacets": {
            "type": "array",
            "items": {
              "$ref": "#/components/schemas/app.bsky.richtext.facet"
            }
          },
          "avatar": {
            "type": "string"
          },
          "viewer": {
            "$ref": "#/components/schemas/app.bsky.graph.defs.listViewerState"
          },
          "indexedAt": {
            "type": "string",
            "format": "date-time"
          }
        }
      },
      "app.bsky.graph.defs.listItemView": {
        "type": "object",
        "required": [
          "uri",
          "subject"
        ],
        "properties": {
          "uri": {
            "type": "string",
            "format": "at-uri"
          },
          "subject": {
            "$ref": "#/components/schemas/app.bsky.actor.defs.profileView"
          }
        }
      },
      "app.bsky.graph.defs.listPurpose": {
        "oneOf": [
          {
            "$ref": "#/components/schemas/app.bsky.graph.defs.modlist"
          },
          {
            "$ref": "#/components/schemas/app.bsky.graph.defs.curatelist"
          }
        ]
      },
      "app.bsky.graph.defs.modlist": {
        "type": "string",
        "format": "token",
        "description": "A list of actors to apply an aggregate moderation action (mute/block) on."
      },
      "app.bsky.graph.defs.curatelist": {
        "type": "string",
        "format": "token",
        "description": "A list of actors used for curation purposes such as list feeds or interaction gating."
      },
      "app.bsky.graph.defs.listViewerState": {
        "type": "object",
        "properties": {
          "muted": {
            "type": "boolean"
          },
          "blocked": {
            "type": "string",
            "format": "at-uri"
          }
        }
      },
      "app.bsky.graph.follow": {
        "type": "object",
        "required": [
          "subject",
          "createdAt"
        ],
        "properties": {
          "subject": {
            "type": "string",
            "format": "did"
          },
          "createdAt": {
            "type": "string",
            "format": "date-time"
          }
        }
      },
      "app.bsky.graph.list": {
        "type": "object",
        "required": [
          "name",
          "purpose",
          "createdAt"
        ],
        "properties": {
          "purpose": {
            "$ref": "#/components/schemas/app.bsky.graph.defs.listPurpose"
          },
          "name": {
            "type": "string",
            "minLength": 1,
            "maxLength": 64
          },
          "description": {
            "type": "string",
            "maxLength": 3000
          },
          "descriptionFacets": {
            "type": "array",
            "items": {
              "$ref": "#/components/schemas/app.bsky.richtext.facet"
            }
          },
          "avatar": {
            "type": "string",
            "format": "binary",
            "maxLength": 1000000
          },
          "labels": {
            "oneOf": [
              {
                "$ref": "#/components/schemas/com.atproto.label.defs.selfLabels"
              }
            ]
          },
          "createdAt": {
            "type": "string",
            "format": "date-time"
          }
        }
      },
      "app.bsky.graph.listblock": {
        "type": "object",
        "required": [
          "subject",
          "createdAt"
        ],
        "properties": {
          "subject": {
            "type": "string",
            "format": "at-uri"
          },
          "createdAt": {
            "type": "string",
            "format": "date-time"
          }
        }
      },
      "app.bsky.graph.listitem": {
        "type": "object",
        "required": [
          "subject",
          "list",
          "createdAt"
        ],
        "properties": {
          "subject": {
            "type": "string",
            "format": "did"
          },
          "list": {
            "type": "string",
            "format": "at-uri"
          },
          "createdAt": {
            "type": "string",
            "format": "date-time"
          }
        }
      },
      "app.bsky.notification.listNotifications.notification": {
        "type": "object",
        "required": [
          "uri",
          "cid",
          "author",
          "reason",
          "record",
          "isRead",
          "indexedAt"
        ],
        "properties": {
          "uri": {
            "type": "string",
            "format": "at-uri"
          },
          "cid": {
            "type": "string",
            "format": "cid"
          },
          "author": {
            "$ref": "#/components/schemas/app.bsky.actor.defs.profileView"
          },
          "reason": {
            "type": "string",
            "description": "Expected values are 'like', 'repost', 'follow', 'mention', 'reply', and 'quote'.",
            "enum": [
              "like",
              "repost",
              "follow",
              "mention",
              "reply",
              "quote"
            ]
          },
          "reasonSubject": {
            "type": "string",
            "format": "at-uri"
          },
          "record": {},
          "isRead": {
            "type": "boolean"
          },
          "indexedAt": {
            "type": "string",
            "format": "date-time"
          },
          "labels": {
            "type": "array",
            "items": {
              "$ref": "#/components/schemas/com.atproto.label.defs.label"
            }
          }
        }
      },
      "app.bsky.richtext.facet": {
        "type": "object",
        "required": [
          "index",
          "features"
        ],
        "properties": {
          "index": {
            "$ref": "#/components/schemas/app.bsky.richtext.facet.byteSlice"
          },
          "features": {
            "type": "array",
            "items": {
              "oneOf": [
                {
                  "$ref": "#/components/schemas/app.bsky.richtext.facet.mention"
                },
                {
                  "$ref": "#/components/schemas/app.bsky.richtext.facet.link"
                },
                {
                  "$ref": "#/components/schemas/app.bsky.richtext.facet.tag"
                }
              ]
            }
          }
        }
      },
      "app.bsky.richtext.facet.mention": {
        "type": "object",
        "description": "A facet feature for actor mentions.",
        "required": [
          "did"
        ],
        "properties": {
          "did": {
            "type": "string",
            "format": "did"
          }
        }
      },
      "app.bsky.richtext.facet.link": {
        "type": "object",
        "description": "A facet feature for links.",
        "required": [
          "uri"
        ],
        "properties": {
          "uri": {
            "type": "string",
            "format": "uri"
          }
        }
      },
      "app.bsky.richtext.facet.tag": {
        "type": "object",
        "description": "A hashtag.",
        "required": [
          "tag"
        ],
        "properties": {
          "tag": {
            "type": "string",
            "maxLength": 640
          }
        }
      },
      "app.bsky.richtext.facet.byteSlice": {
        "type": "object",
        "description": "A text segment. Start is inclusive, end is exclusive. Indices are for utf8-encoded strings.",
        "required": [
          "byteStart",
          "byteEnd"
        ],
        "properties": {
          "byteStart": {
            "type": "integer",
            "minimum": 0
          },
          "byteEnd": {
            "type": "integer",
            "minimum": 0
          }
        }
      },
      "app.bsky.unspecced.defs.skeletonSearchPost": {
        "type": "object",
        "required": [
          "uri"
        ],
        "properties": {
          "uri": {
            "type": "string",
            "format": "at-uri"
          }
        }
      },
      "app.bsky.unspecced.defs.skeletonSearchActor": {
        "type": "object",
        "required": [
          "did"
        ],
        "properties": {
          "did": {
            "type": "string",
            "format": "did"
          }
        }
      },
      "com.atproto.admin.defs.statusAttr": {
        "type": "object",
        "required": [
          "applied"
        ],
        "properties": {
          "applied": {
            "type": "boolean"
          },
          "ref": {
            "type": "string"
          }
        }
      },
      "com.atproto.admin.defs.modEventView": {
        "type": "object",
        "required": [
          "id",
          "event",
          "subject",
          "subjectBlobCids",
          "createdBy",
          "createdAt"
        ],
        "properties": {
          "id": {
            "type": "integer"
          },
          "event": {
            "oneOf": [
              {
                "$ref": "#/components/schemas/com.atproto.admin.defs.modEventTakedown"
              },
              {
                "$ref": "#/components/schemas/com.atproto.admin.defs.modEventReverseTakedown"
              },
              {
                "$ref": "#/components/schemas/com.atproto.admin.defs.modEventComment"
              },
              {
                "$ref": "#/components/schemas/com.atproto.admin.defs.modEventReport"
              },
              {
                "$ref": "#/components/schemas/com.atproto.admin.defs.modEventLabel"
              },
              {
                "$ref": "#/components/schemas/com.atproto.admin.defs.modEventAcknowledge"
              },
              {
                "$ref": "#/components/schemas/com.atproto.admin.defs.modEventEscalate"
              },
              {
                "$ref": "#/components/schemas/com.atproto.admin.defs.modEventMute"
              },
              {
                "$ref": "#/components/schemas/com.atproto.admin.defs.modEventEmail"
              }
            ]
          },
          "subject": {
            "oneOf": [
              {
                "$ref": "#/components/schemas/com.atproto.admin.defs.repoRef"
              },
              {
                "$ref": "#/components/schemas/com.atproto.repo.strongRef"
              }
            ]
          },
          "subjectBlobCids": {
            "type": "array",
            "items": {
              "type": "string"
            }
          },
          "createdBy": {
            "type": "string",
            "format": "did"
          },
          "createdAt": {
            "type": "string",
            "format": "date-time"
          },
          "creatorHandle": {
            "type": "string"
          },
          "subjectHandle": {
            "type": "string"
          }
        }
      },
      "com.atproto.admin.defs.modEventViewDetail": {
        "type": "object",
        "required": [
          "id",
          "event",
          "subject",
          "subjectBlobs",
          "createdBy",
          "createdAt"
        ],
        "properties": {
          "id": {
            "type": "integer"
          },
          "event": {
            "oneOf": [
              {
                "$ref": "#/components/schemas/com.atproto.admin.defs.modEventTakedown"
              },
              {
                "$ref": "#/components/schemas/com.atproto.admin.defs.modEventReverseTakedown"
              },
              {
                "$ref": "#/components/schemas/com.atproto.admin.defs.modEventComment"
              },
              {
                "$ref": "#/components/schemas/com.atproto.admin.defs.modEventReport"
              },
              {
                "$ref": "#/components/schemas/com.atproto.admin.defs.modEventLabel"
              },
              {
                "$ref": "#/components/schemas/com.atproto.admin.defs.modEventAcknowledge"
              },
              {
                "$ref": "#/components/schemas/com.atproto.admin.defs.modEventEscalate"
              },
              {
                "$ref": "#/components/schemas/com.atproto.admin.defs.modEventMute"
              },
              {
                "$ref": "#/components/schemas/com.atproto.admin.defs.modEventResolveAppeal"
              }
            ]
          },
          "subject": {
            "oneOf": [
              {
                "$ref": "#/components/schemas/com.atproto.admin.defs.repoView"
              },
              {
                "$ref": "#/components/schemas/com.atproto.admin.defs.repoViewNotFound"
              },
              {
                "$ref": "#/components/schemas/com.atproto.admin.defs.recordView"
              },
              {
                "$ref": "#/components/schemas/com.atproto.admin.defs.recordViewNotFound"
              }
            ]
          },
          "subjectBlobs": {
            "type": "array",
            "items": {
              "$ref": "#/components/schemas/com.atproto.admin.defs.blobView"
            }
          },
          "createdBy": {
            "type": "string",
            "format": "did"
          },
          "createdAt": {
            "type": "string",
            "format": "date-time"
          }
        }
      },
      "com.atproto.admin.defs.reportView": {
        "type": "object",
        "required": [
          "id",
          "reasonType",
          "subject",
          "reportedBy",
          "createdAt",
          "resolvedByActionIds"
        ],
        "properties": {
          "id": {
            "type": "integer"
          },
          "reasonType": {
            "$ref": "#/components/schemas/com.atproto.moderation.defs.reasonType"
          },
          "comment": {
            "type": "string"
          },
          "subjectRepoHandle": {
            "type": "string"
          },
          "subject": {
            "oneOf": [
              {
                "$ref": "#/components/schemas/com.atproto.admin.defs.repoRef"
              },
              {
                "$ref": "#/components/schemas/com.atproto.repo.strongRef"
              }
            ]
          },
          "reportedBy": {
            "type": "string",
            "format": "did"
          },
          "createdAt": {
            "type": "string",
            "format": "date-time"
          },
          "resolvedByActionIds": {
            "type": "array",
            "items": {
              "type": "integer"
            }
          }
        }
      },
      "com.atproto.admin.defs.subjectStatusView": {
        "type": "object",
        "required": [
          "id",
          "subject",
          "createdAt",
          "updatedAt",
          "reviewState"
        ],
        "properties": {
          "id": {
            "type": "integer"
          },
          "subject": {
            "oneOf": [
              {
                "$ref": "#/components/schemas/com.atproto.admin.defs.repoRef"
              },
              {
                "$ref": "#/components/schemas/com.atproto.repo.strongRef"
              }
            ]
          },
          "subjectBlobCids": {
            "type": "array",
            "items": {
              "type": "string",
              "format": "cid"
            }
          },
          "subjectRepoHandle": {
            "type": "string"
          },
          "updatedAt": {
            "type": "string",
            "description": "Timestamp referencing when the last update was made to the moderation status of the subject",
            "format": "date-time"
          },
          "createdAt": {
            "type": "string",
            "description": "Timestamp referencing the first moderation status impacting event was emitted on the subject",
            "format": "date-time"
          },
          "reviewState": {
            "$ref": "#/components/schemas/com.atproto.admin.defs.subjectReviewState"
          },
          "comment": {
            "type": "string",
            "description": "Sticky comment on the subject."
          },
          "muteUntil": {
            "type": "string",
            "format": "date-time"
          },
          "lastReviewedBy": {
            "type": "string",
            "format": "did"
          },
          "lastReviewedAt": {
            "type": "string",
            "format": "date-time"
          },
          "lastReportedAt": {
            "type": "string",
            "format": "date-time"
          },
          "lastAppealedAt": {
            "type": "string",
            "description": "Timestamp referencing when the author of the subject appealed a moderation action",
            "format": "date-time"
          },
          "takendown": {
            "type": "boolean"
          },
          "appealed": {
            "type": "boolean",
            "description": "True indicates that the a previously taken moderator action was appealed against, by the author of the content. False indicates last appeal was resolved by moderators."
          },
          "suspendUntil": {
            "type": "string",
            "format": "date-time"
          }
        }
      },
      "com.atproto.admin.defs.reportViewDetail": {
        "type": "object",
        "required": [
          "id",
          "reasonType",
          "subject",
          "reportedBy",
          "createdAt",
          "resolvedByActions"
        ],
        "properties": {
          "id": {
            "type": "integer"
          },
          "reasonType": {
            "$ref": "#/components/schemas/com.atproto.moderation.defs.reasonType"
          },
          "comment": {
            "type": "string"
          },
          "subject": {
            "oneOf": [
              {
                "$ref": "#/components/schemas/com.atproto.admin.defs.repoView"
              },
              {
                "$ref": "#/components/schemas/com.atproto.admin.defs.repoViewNotFound"
              },
              {
                "$ref": "#/components/schemas/com.atproto.admin.defs.recordView"
              },
              {
                "$ref": "#/components/schemas/com.atproto.admin.defs.recordViewNotFound"
              }
            ]
          },
          "subjectStatus": {
            "$ref": "#/components/schemas/com.atproto.admin.defs.subjectStatusView"
          },
          "reportedBy": {
            "type": "string",
            "format": "did"
          },
          "createdAt": {
            "type": "string",
            "format": "date-time"
          },
          "resolvedByActions": {
            "type": "array",
            "items": {
              "$ref": "#/components/schemas/com.atproto.admin.defs.modEventView"
            }
          }
        }
      },
      "com.atproto.admin.defs.repoView": {
        "type": "object",
        "required": [
          "did",
          "handle",
          "relatedRecords",
          "indexedAt",
          "moderation"
        ],
        "properties": {
          "did": {
            "type": "string",
            "format": "did"
          },
          "handle": {
            "type": "string",
            "format": "handle"
          },
          "email": {
            "type": "string"
          },
          "relatedRecords": {
            "type": "array",
            "items": {}
          },
          "indexedAt": {
            "type": "string",
            "format": "date-time"
          },
          "moderation": {
            "$ref": "#/components/schemas/com.atproto.admin.defs.moderation"
          },
          "invitedBy": {
            "$ref": "#/components/schemas/com.atproto.server.defs.inviteCode"
          },
          "invitesDisabled": {
            "type": "boolean"
          },
          "inviteNote": {
            "type": "string"
          }
        }
      },
      "com.atproto.admin.defs.repoViewDetail": {
        "type": "object",
        "required": [
          "did",
          "handle",
          "relatedRecords",
          "indexedAt",
          "moderation"
        ],
        "properties": {
          "did": {
            "type": "string",
            "format": "did"
          },
          "handle": {
            "type": "string",
            "format": "handle"
          },
          "email": {
            "type": "string"
          },
          "relatedRecords": {
            "type": "array",
            "items": {}
          },
          "indexedAt": {
            "type": "string",
            "format": "date-time"
          },
          "moderation": {
            "$ref": "#/components/schemas/com.atproto.admin.defs.moderationDetail"
          },
          "labels": {
            "type": "array",
            "items": {
              "$ref": "#/components/schemas/com.atproto.label.defs.label"
            }
          },
          "invitedBy": {
            "$ref": "#/components/schemas/com.atproto.server.defs.inviteCode"
          },
          "invites": {
            "type": "array",
            "items": {
              "$ref": "#/components/schemas/com.atproto.server.defs.inviteCode"
            }
          },
          "invitesDisabled": {
            "type": "boolean"
          },
          "inviteNote": {
            "type": "string"
          },
          "emailConfirmedAt": {
            "type": "string",
            "format": "date-time"
          }
        }
      },
      "com.atproto.admin.defs.accountView": {
        "type": "object",
        "required": [
          "did",
          "handle",
          "indexedAt"
        ],
        "properties": {
          "did": {
            "type": "string",
            "format": "did"
          },
          "handle": {
            "type": "string",
            "format": "handle"
          },
          "email": {
            "type": "string"
          },
          "relatedRecords": {
            "type": "array",
            "items": {}
          },
          "indexedAt": {
            "type": "string",
            "format": "date-time"
          },
          "invitedBy": {
            "$ref": "#/components/schemas/com.atproto.server.defs.inviteCode"
          },
          "invites": {
            "type": "array",
            "items": {
              "$ref": "#/components/schemas/com.atproto.server.defs.inviteCode"
            }
          },
          "invitesDisabled": {
            "type": "boolean"
          },
          "emailConfirmedAt": {
            "type": "string",
            "format": "date-time"
          },
          "inviteNote": {
            "type": "string"
          }
        }
      },
      "com.atproto.admin.defs.repoViewNotFound": {
        "type": "object",
        "required": [
          "did"
        ],
        "properties": {
          "did": {
            "type": "string",
            "format": "did"
          }
        }
      },
      "com.atproto.admin.defs.repoRef": {
        "type": "object",
        "required": [
          "did"
        ],
        "properties": {
          "did": {
            "type": "string",
            "format": "did"
          }
        }
      },
      "com.atproto.admin.defs.repoBlobRef": {
        "type": "object",
        "required": [
          "did",
          "cid"
        ],
        "properties": {
          "did": {
            "type": "string",
            "format": "did"
          },
          "cid": {
            "type": "string",
            "format": "cid"
          },
          "recordUri": {
            "type": "string",
            "format": "at-uri"
          }
        }
      },
      "com.atproto.admin.defs.recordView": {
        "type": "object",
        "required": [
          "uri",
          "cid",
          "value",
          "blobCids",
          "indexedAt",
          "moderation",
          "repo"
        ],
        "properties": {
          "uri": {
            "type": "string",
            "format": "at-uri"
          },
          "cid": {
            "type": "string",
            "format": "cid"
          },
          "value": {},
          "blobCids": {
            "type": "array",
            "items": {
              "type": "string",
              "format": "cid"
            }
          },
          "indexedAt": {
            "type": "string",
            "format": "date-time"
          },
          "moderation": {
            "$ref": "#/components/schemas/com.atproto.admin.defs.moderation"
          },
          "repo": {
            "$ref": "#/components/schemas/com.atproto.admin.defs.repoView"
          }
        }
      },
      "com.atproto.admin.defs.recordViewDetail": {
        "type": "object",
        "required": [
          "uri",
          "cid",
          "value",
          "blobs",
          "indexedAt",
          "moderation",
          "repo"
        ],
        "properties": {
          "uri": {
            "type": "string",
            "format": "at-uri"
          },
          "cid": {
            "type": "string",
            "format": "cid"
          },
          "value": {},
          "blobs": {
            "type": "array",
            "items": {
              "$ref": "#/components/schemas/com.atproto.admin.defs.blobView"
            }
          },
          "labels": {
            "type": "array",
            "items": {
              "$ref": "#/components/schemas/com.atproto.label.defs.label"
            }
          },
          "indexedAt": {
            "type": "string",
            "format": "date-time"
          },
          "moderation": {
            "$ref": "#/components/schemas/com.atproto.admin.defs.moderationDetail"
          },
          "repo": {
            "$ref": "#/components/schemas/com.atproto.admin.defs.repoView"
          }
        }
      },
      "com.atproto.admin.defs.recordViewNotFound": {
        "type": "object",
        "required": [
          "uri"
        ],
        "properties": {
          "uri": {
            "type": "string",
            "format": "at-uri"
          }
        }
      },
      "com.atproto.admin.defs.moderation": {
        "type": "object",
        "properties": {
          "subjectStatus": {
            "$ref": "#/components/schemas/com.atproto.admin.defs.subjectStatusView"
          }
        }
      },
      "com.atproto.admin.defs.moderationDetail": {
        "type": "object",
        "properties": {
          "subjectStatus": {
            "$ref": "#/components/schemas/com.atproto.admin.defs.subjectStatusView"
          }
        }
      },
      "com.atproto.admin.defs.blobView": {
        "type": "object",
        "required": [
          "cid",
          "mimeType",
          "size",
          "createdAt"
        ],
        "properties": {
          "cid": {
            "type": "string",
            "format": "cid"
          },
          "mimeType": {
            "type": "string"
          },
          "size": {
            "type": "integer"
          },
          "createdAt": {
            "type": "string",
            "format": "date-time"
          },
          "details": {
            "oneOf": [
              {
                "$ref": "#/components/schemas/com.atproto.admin.defs.imageDetails"
              },
              {
                "$ref": "#/components/schemas/com.atproto.admin.defs.videoDetails"
              }
            ]
          },
          "moderation": {
            "$ref": "#/components/schemas/com.atproto.admin.defs.moderation"
          }
        }
      },
      "com.atproto.admin.defs.imageDetails": {
        "type": "object",
        "required": [
          "width",
          "height"
        ],
        "properties": {
          "width": {
            "type": "integer"
          },
          "height": {
            "type": "integer"
          }
        }
      },
      "com.atproto.admin.defs.videoDetails": {
        "type": "object",
        "required": [
          "width",
          "height",
          "length"
        ],
        "properties": {
          "width": {
            "type": "integer"
          },
          "height": {
            "type": "integer"
          },
          "length": {
            "type": "integer"
          }
        }
      },
      "com.atproto.admin.defs.subjectReviewState": {
        "type": "string",
        "enum": [
          "#reviewOpen",
          "#reviewEscalated",
          "#reviewClosed"
        ]
      },
      "com.atproto.admin.defs.reviewOpen": {
        "type": "string",
        "format": "token",
        "description": "Moderator review status of a subject: Open. Indicates that the subject needs to be reviewed by a moderator"
      },
      "com.atproto.admin.defs.reviewEscalated": {
        "type": "string",
        "format": "token",
        "description": "Moderator review status of a subject: Escalated. Indicates that the subject was escalated for review by a moderator"
      },
      "com.atproto.admin.defs.reviewClosed": {
        "type": "string",
        "format": "token",
        "description": "Moderator review status of a subject: Closed. Indicates that the subject was already reviewed and resolved by a moderator"
      },
      "com.atproto.admin.defs.modEventTakedown": {
        "type": "object",
        "description": "Take down a subject permanently or temporarily",
        "properties": {
          "comment": {
            "type": "string"
          },
          "durationInHours": {
            "type": "integer"
          }
        }
      },
      "com.atproto.admin.defs.modEventReverseTakedown": {
        "type": "object",
        "description": "Revert take down action on a subject",
        "properties": {
          "comment": {
            "type": "string",
            "description": "Describe reasoning behind the reversal."
          }
        }
      },
      "com.atproto.admin.defs.modEventResolveAppeal": {
        "type": "object",
        "description": "Resolve appeal on a subject",
        "properties": {
          "comment": {
            "type": "string",
            "description": "Describe resolution."
          }
        }
      },
      "com.atproto.admin.defs.modEventComment": {
        "type": "object",
        "description": "Add a comment to a subject",
        "required": [
          "comment"
        ],
        "properties": {
          "comment": {
            "type": "string"
          },
          "sticky": {
            "type": "boolean",
            "description": "Make the comment persistent on the subject"
          }
        }
      },
      "com.atproto.admin.defs.modEventReport": {
        "type": "object",
        "description": "Report a subject",
        "required": [
          "reportType"
        ],
        "properties": {
          "comment": {
            "type": "string"
          },
          "reportType": {
            "$ref": "#/components/schemas/com.atproto.moderation.defs.reasonType"
          }
        }
      },
      "com.atproto.admin.defs.modEventLabel": {
        "type": "object",
        "description": "Apply/Negate labels on a subject",
        "required": [
          "createLabelVals",
          "negateLabelVals"
        ],
        "properties": {
          "comment": {
            "type": "string"
          },
          "createLabelVals": {
            "type": "array",
            "items": {
              "type": "string"
            }
          },
          "negateLabelVals": {
            "type": "array",
            "items": {
              "type": "string"
            }
          }
        }
      },
      "com.atproto.admin.defs.modEventAcknowledge": {
        "type": "object",
        "properties": {
          "comment": {
            "type": "string"
          }
        }
      },
      "com.atproto.admin.defs.modEventEscalate": {
        "type": "object",
        "properties": {
          "comment": {
            "type": "string"
          }
        }
      },
      "com.atproto.admin.defs.modEventMute": {
        "type": "object",
        "description": "Mute incoming reports on a subject",
        "required": [
          "durationInHours"
        ],
        "properties": {
          "comment": {
            "type": "string"
          },
          "durationInHours": {
            "type": "integer"
          }
        }
      },
      "com.atproto.admin.defs.modEventUnmute": {
        "type": "object",
        "description": "Unmute action on a subject",
        "properties": {
          "comment": {
            "type": "string",
            "description": "Describe reasoning behind the reversal."
          }
        }
      },
      "com.atproto.admin.defs.modEventEmail": {
        "type": "object",
        "description": "Keep a log of outgoing email to a user",
        "required": [
          "subjectLine"
        ],
        "properties": {
          "subjectLine": {
            "type": "string",
            "description": "The subject line of the email sent to the user."
          },
          "comment": {
            "type": "string",
            "description": "Additional comment about the outgoing comm."
          }
        }
      },
      "com.atproto.label.defs.label": {
        "type": "object",
        "description": "Metadata tag on an atproto resource (eg, repo or record).",
        "required": [
          "src",
          "uri",
          "val",
          "cts"
        ],
        "properties": {
          "src": {
            "type": "string",
            "description": "DID of the actor who created this label.",
            "format": "did"
          },
          "uri": {
            "type": "string",
            "description": "AT URI of the record, repository (account), or other resource that this label applies to.",
            "format": "uri"
          },
          "cid": {
            "type": "string",
            "description": "Optionally, CID specifying the specific version of 'uri' resource this label applies to.",
            "format": "cid"
          },
          "val": {
            "type": "string",
            "description": "The short string name of the value or type of this label.",
            "maxLength": 128
          },
          "neg": {
            "type": "boolean",
            "description": "If true, this is a negation label, overwriting a previous label."
          },
          "cts": {
            "type": "string",
            "description": "Timestamp when this label was created.",
            "format": "date-time"
          }
        }
      },
      "com.atproto.label.defs.selfLabels": {
        "type": "object",
        "description": "Metadata tags on an atproto record, published by the author within the record.",
        "required": [
          "values"
        ],
        "properties": {
          "values": {
            "type": "array",
            "items": {
              "$ref": "#/components/schemas/com.atproto.label.defs.selfLabel"
            },
            "maxItems": 10
          }
        }
      },
      "com.atproto.label.defs.selfLabel": {
        "type": "object",
        "description": "Metadata tag on an atproto record, published by the author within the record. Note that schemas should use #selfLabels, not #selfLabel.",
        "required": [
          "val"
        ],
        "properties": {
          "val": {
            "type": "string",
            "description": "The short string name of the value or type of this label.",
            "maxLength": 128
          }
        }
      },
      "com.atproto.label.subscribeLabels.labels": {
        "type": "object",
        "required": [
          "seq",
          "labels"
        ],
        "properties": {
          "seq": {
            "type": "integer"
          },
          "labels": {
            "type": "array",
            "items": {
              "$ref": "#/components/schemas/com.atproto.label.defs.label"
            }
          }
        }
      },
      "com.atproto.label.subscribeLabels.info": {
        "type": "object",
        "required": [
          "name"
        ],
        "properties": {
          "name": {
            "type": "string",
            "enum": [
              "OutdatedCursor"
            ]
          },
          "message": {
            "type": "string"
          }
        }
      },
      "com.atproto.moderation.defs.reasonType": {
        "oneOf": [
          {
            "$ref": "#/components/schemas/com.atproto.moderation.defs.reasonSpam"
          },
          {
            "$ref": "#/components/schemas/com.atproto.moderation.defs.reasonViolation"
          },
          {
            "$ref": "#/components/schemas/com.atproto.moderation.defs.reasonMisleading"
          },
          {
            "$ref": "#/components/schemas/com.atproto.moderation.defs.reasonSexual"
          },
          {
            "$ref": "#/components/schemas/com.atproto.moderation.defs.reasonRude"
          },
          {
            "$ref": "#/components/schemas/com.atproto.moderation.defs.reasonOther"
          },
          {
            "$ref": "#/components/schemas/com.atproto.moderation.defs.reasonAppeal"
          }
        ]
      },
      "com.atproto.moderation.defs.reasonSpam": {
        "type": "string",
        "format": "token",
        "description": "Spam: frequent unwanted promotion, replies, mentions"
      },
      "com.atproto.moderation.defs.reasonViolation": {
        "type": "string",
        "format": "token",
        "description": "Direct violation of server rules, laws, terms of service"
      },
      "com.atproto.moderation.defs.reasonMisleading": {
        "type": "string",
        "format": "token",
        "description": "Misleading identity, affiliation, or content"
      },
      "com.atproto.moderation.defs.reasonSexual": {
        "type": "string",
        "format": "token",
        "description": "Unwanted or mislabeled sexual content"
      },
      "com.atproto.moderation.defs.reasonRude": {
        "type": "string",
        "format": "token",
        "description": "Rude, harassing, explicit, or otherwise unwelcoming behavior"
      },
      "com.atproto.moderation.defs.reasonOther": {
        "type": "string",
        "format": "token",
        "description": "Other: reports not falling under another report category"
      },
      "com.atproto.moderation.defs.reasonAppeal": {
        "type": "string",
        "format": "token",
        "description": "Appeal: appeal a previously taken moderation action"
      },
      "com.atproto.repo.applyWrites.create": {
        "type": "object",
        "description": "Create a new record.",
        "required": [
          "collection",
          "value"
        ],
        "properties": {
          "collection": {
            "type": "string",
            "format": "nsid"
          },
          "rkey": {
            "type": "string",
            "maxLength": 15
          },
          "value": {}
        }
      },
      "com.atproto.repo.applyWrites.update": {
        "type": "object",
        "description": "Update an existing record.",
        "required": [
          "collection",
          "rkey",
          "value"
        ],
        "properties": {
          "collection": {
            "type": "string",
            "format": "nsid"
          },
          "rkey": {
            "type": "string"
          },
          "value": {}
        }
      },
      "com.atproto.repo.applyWrites.delete": {
        "type": "object",
        "description": "Delete an existing record.",
        "required": [
          "collection",
          "rkey"
        ],
        "properties": {
          "collection": {
            "type": "string",
            "format": "nsid"
          },
          "rkey": {
            "type": "string"
          }
        }
      },
      "com.atproto.repo.listRecords.record": {
        "type": "object",
        "required": [
          "uri",
          "cid",
          "value"
        ],
        "properties": {
          "uri": {
            "type": "string",
            "format": "at-uri"
          },
          "cid": {
            "type": "string",
            "format": "cid"
          },
          "value": {}
        }
      },
      "com.atproto.repo.strongRef": {
        "type": "object",
        "required": [
          "uri",
          "cid"
        ],
        "properties": {
          "uri": {
            "type": "string",
            "format": "at-uri"
          },
          "cid": {
            "type": "string",
            "format": "cid"
          }
        }
      },
      "com.atproto.server.createAppPassword.appPassword": {
        "type": "object",
        "required": [
          "name",
          "password",
          "createdAt"
        ],
        "properties": {
          "name": {
            "type": "string"
          },
          "password": {
            "type": "string"
          },
          "createdAt": {
            "type": "string",
            "format": "date-time"
          }
        }
      },
      "com.atproto.server.createInviteCodes.accountCodes": {
        "type": "object",
        "required": [
          "account",
          "codes"
        ],
        "properties": {
          "account": {
            "type": "string"
          },
          "codes": {
            "type": "array",
            "items": {
              "type": "string"
            }
          }
        }
      },
      "com.atproto.server.defs.inviteCode": {
        "type": "object",
        "required": [
          "code",
          "available",
          "disabled",
          "forAccount",
          "createdBy",
          "createdAt",
          "uses"
        ],
        "properties": {
          "code": {
            "type": "string"
          },
          "available": {
            "type": "integer"
          },
          "disabled": {
            "type": "boolean"
          },
          "forAccount": {
            "type": "string"
          },
          "createdBy": {
            "type": "string"
          },
          "createdAt": {
            "type": "string",
            "format": "date-time"
          },
          "uses": {
            "type": "array",
            "items": {
              "$ref": "#/components/schemas/com.atproto.server.defs.inviteCodeUse"
            }
          }
        }
      },
      "com.atproto.server.defs.inviteCodeUse": {
        "type": "object",
        "required": [
          "usedBy",
          "usedAt"
        ],
        "properties": {
          "usedBy": {
            "type": "string",
            "format": "did"
          },
          "usedAt": {
            "type": "string",
            "format": "date-time"
          }
        }
      },
      "com.atproto.server.describeServer.links": {
        "type": "object",
        "properties": {
          "privacyPolicy": {
            "type": "string"
          },
          "termsOfService": {
            "type": "string"
          }
        }
      },
      "com.atproto.server.listAppPasswords.appPassword": {
        "type": "object",
        "required": [
          "name",
          "createdAt"
        ],
        "properties": {
          "name": {
            "type": "string"
          },
          "createdAt": {
            "type": "string",
            "format": "date-time"
          }
        }
      },
      "com.atproto.sync.listRepos.repo": {
        "type": "object",
        "required": [
          "did",
          "head",
          "rev"
        ],
        "properties": {
          "did": {
            "type": "string",
            "format": "did"
          },
          "head": {
            "type": "string",
            "format": "cid"
          },
          "rev": {
            "type": "string"
          }
        }
      },
      "com.atproto.sync.subscribeRepos.commit": {
        "type": "object",
        "required": [
          "seq",
          "rebase",
          "tooBig",
          "repo",
          "commit",
          "rev",
          "since",
          "blocks",
          "ops",
          "blobs",
          "time"
        ],
        "properties": {
          "seq": {
            "type": "integer"
          },
          "rebase": {
            "type": "boolean"
          },
          "tooBig": {
            "type": "boolean"
          },
          "repo": {
            "type": "string",
            "format": "did"
          },
          "commit": {
            "type": "string",
            "format": "cid-link"
          },
          "prev": {
            "type": "string",
            "format": "cid-link"
          },
          "rev": {
            "type": "string",
            "description": "The rev of the emitted commit."
          },
          "since": {
            "type": "string",
            "description": "The rev of the last emitted commit from this repo."
          },
          "blocks": {
            "type": "string",
            "format": "byte",
            "description": "CAR file containing relevant blocks.",
            "maxLength": 1000000
          },
          "ops": {
            "type": "array",
            "items": {
              "$ref": "#/components/schemas/com.atproto.sync.subscribeRepos.repoOp"
            },
            "maxItems": 200
          },
          "blobs": {
            "type": "array",
            "items": {
              "type": "string",
              "format": "cid-link"
            }
          },
          "time": {
            "type": "string",
            "format": "date-time"
          }
        }
      },
      "com.atproto.sync.subscribeRepos.handle": {
        "type": "object",
        "required": [
          "seq",
          "did",
          "handle",
          "time"
        ],
        "properties": {
          "seq": {
            "type": "integer"
          },
          "did": {
            "type": "string",
            "format": "did"
          },
          "handle": {
            "type": "string",
            "format": "handle"
          },
          "time": {
            "type": "string",
            "format": "date-time"
          }
        }
      },
      "com.atproto.sync.subscribeRepos.migrate": {
        "type": "object",
        "required": [
          "seq",
          "did",
          "migrateTo",
          "time"
        ],
        "properties": {
          "seq": {
            "type": "integer"
          },
          "did": {
            "type": "string",
            "format": "did"
          },
          "migrateTo": {
            "type": "string"
          },
          "time": {
            "type": "string",
            "format": "date-time"
          }
        }
      },
      "com.atproto.sync.subscribeRepos.tombstone": {
        "type": "object",
        "required": [
          "seq",
          "did",
          "time"
        ],
        "properties": {
          "seq": {
            "type": "integer"
          },
          "did": {
            "type": "string",
            "format": "did"
          },
          "time": {
            "type": "string",
            "format": "date-time"
          }
        }
      },
      "com.atproto.sync.subscribeRepos.info": {
        "type": "object",
        "required": [
          "name"
        ],
        "properties": {
          "name": {
            "type": "string",
            "enum": [
              "OutdatedCursor"
            ]
          },
          "message": {
            "type": "string"
          }
        }
      },
      "com.atproto.sync.subscribeRepos.repoOp": {
        "type": "object",
        "description": "A repo operation, ie a write of a single record. For creates and updates, CID is the record's CID as of this operation. For deletes, it's null.",
        "required": [
          "action",
          "path",
          "cid"
        ],
        "properties": {
          "action": {
            "type": "string",
            "enum": [
              "create",
              "update",
              "delete"
            ]
          },
          "path": {
            "type": "string"
          },
          "cid": {
            "type": "string",
            "format": "cid-link"
          }
        }
      }
    },
    "securitySchemes": {
      "Bearer": {
        "type": "http",
        "scheme": "bearer"
      }
    }
  },
  "tags": [
    {
      "name": "app.bsky.actor"
    },
    {
      "name": "app.bsky.embed"
    },
    {
      "name": "app.bsky.feed"
    },
    {
      "name": "app.bsky.graph"
    },
    {
      "name": "app.bsky.notification"
    },
    {
      "name": "app.bsky.richtext"
    },
    {
      "name": "app.bsky.unspecced"
    },
    {
      "name": "com.atproto.admin"
    },
    {
      "name": "com.atproto.identity"
    },
    {
      "name": "com.atproto.label"
    },
    {
      "name": "com.atproto.moderation"
    },
    {
      "name": "com.atproto.repo"
    },
    {
      "name": "com.atproto.server"
    },
    {
      "name": "com.atproto.sync"
    },
    {
      "name": "com.atproto.temp"
    }
  ]
}<|MERGE_RESOLUTION|>--- conflicted
+++ resolved
@@ -4190,127 +4190,6 @@
         }
       }
     },
-<<<<<<< HEAD
-    "/app.bsky.unspecced.getPopular": {
-      "get": {
-        "tags": [
-          "app.bsky.unspecced"
-        ],
-        "description": "DEPRECATED: will be removed soon. Use a feed generator alternative.",
-        "operationId": "app.bsky.unspecced.getPopular",
-        "security": [
-          {
-            "Bearer": []
-          }
-        ],
-        "parameters": [
-          {
-            "name": "includeNsfw",
-            "in": "query",
-            "required": false,
-            "schema": {
-              "type": "boolean"
-            }
-          },
-          {
-            "name": "limit",
-            "in": "query",
-            "required": false,
-            "schema": {
-              "type": "integer",
-              "minimum": 1,
-              "maximum": 100,
-              "default": 50
-            }
-          },
-          {
-            "name": "cursor",
-            "in": "query",
-            "required": false,
-            "schema": {
-              "type": "string"
-            }
-          }
-        ],
-        "responses": {
-          "200": {
-            "description": "OK",
-            "content": {
-              "application/json": {
-                "schema": {
-                  "type": "object",
-                  "required": [
-                    "feed"
-                  ],
-                  "properties": {
-                    "cursor": {
-                      "type": "string"
-                    },
-                    "feed": {
-                      "type": "array",
-                      "items": {
-                        "$ref": "#/components/schemas/app.bsky.feed.defs.feedViewPost"
-                      }
-                    }
-                  }
-                }
-              }
-            }
-          },
-          "400": {
-            "description": "Bad Request",
-            "content": {
-              "application/json": {
-                "schema": {
-                  "type": "object",
-                  "required": [
-                    "error",
-                    "message"
-                  ],
-                  "properties": {
-                    "error": {
-                      "type": "string",
-                      "enum": [
-                        "InvalidRequest",
-                        "ExpiredToken",
-                        "InvalidToken"
-                      ]
-                    },
-                    "message": {
-                      "type": "string"
-                    }
-                  }
-                }
-              }
-            }
-          },
-          "401": {
-            "description": "Unauthorized",
-            "content": {
-              "application/json": {
-                "schema": {
-                  "type": "object",
-                  "required": [
-                    "error",
-                    "message"
-                  ],
-                  "properties": {
-                    "error": {
-                      "const": "AuthMissing"
-                    },
-                    "message": {
-                      "type": "string"
-                    }
-                  }
-                }
-              }
-            }
-          }
-        }
-      }
-    },
-=======
->>>>>>> 97ca3fdb
     "/app.bsky.unspecced.getPopularFeedGenerators": {
       "get": {
         "tags": [
